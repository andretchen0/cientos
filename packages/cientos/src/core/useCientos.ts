import { inject } from 'vue'

export function useCientos() {
<<<<<<< HEAD
  const appContext = getCurrentInstance()?.appContext
  const { catalogue, extend } = useCatalogue(appContext?.app)

=======
  const extend =
    inject<(objects: any) => void>('extend') ||
    (() => {
      console.warn('No extend function provided')
    })
>>>>>>> 8f03c6b4
  return {
    extend,
  }
}<|MERGE_RESOLUTION|>--- conflicted
+++ resolved
@@ -1,17 +1,11 @@
 import { inject } from 'vue'
 
 export function useCientos() {
-<<<<<<< HEAD
-  const appContext = getCurrentInstance()?.appContext
-  const { catalogue, extend } = useCatalogue(appContext?.app)
-
-=======
   const extend =
     inject<(objects: any) => void>('extend') ||
     (() => {
       console.warn('No extend function provided')
     })
->>>>>>> 8f03c6b4
   return {
     extend,
   }
