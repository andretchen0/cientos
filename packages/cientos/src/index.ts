import OrbitControls from './core/OrbitControls.vue'
import TransformControls from './core/TransformControls.vue'
import { useTweakPane } from './core/useTweakPane'
import { GLTFModel } from './core/useGLTF/component'
import Text3D from './core/Text3D.vue'

export * from './core/useGLTF'
<<<<<<< HEAD

export { OrbitControls, TransformControls, useTweakPane, GLTFModel }
=======
export { OrbitControls, useTweakPane, GLTFModel, Text3D }
>>>>>>> 8f03c6b4
<|MERGE_RESOLUTION|>--- conflicted
+++ resolved
@@ -5,9 +5,5 @@
 import Text3D from './core/Text3D.vue'
 
 export * from './core/useGLTF'
-<<<<<<< HEAD
 
-export { OrbitControls, TransformControls, useTweakPane, GLTFModel }
-=======
-export { OrbitControls, useTweakPane, GLTFModel, Text3D }
->>>>>>> 8f03c6b4
+export { OrbitControls, TransformControls, useTweakPane, GLTFModel, Text3D }