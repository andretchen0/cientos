import { defineConfig } from 'vitepress'
import Unocss from 'unocss/vite'
import svgLoader from 'vite-svg-loader'
import { resolve } from 'pathe'

// https://vitepress.dev/reference/site-config
export default defineConfig({
  title: 'Cientos',
  description: 'Collection of useful helpers and fully functional, ready-made abstractions for TresJS',
  head: [['link', { rel: 'icon', type: 'image/svg', href: '/favicon.svg' }]],
  themeConfig: {
    logo: '/logo.svg',
    search: {
      provider: 'local',
    },
    // https://vitepress.dev/reference/default-theme-config
    nav: [
      { text: 'Guide', link: '/guide/' },
      { text: 'Examples', link: 'https://playground.tresjs.org/' },
    ],

    sidebar: [
      {
        text: 'Guide',
        items: [{ text: 'Introduction', link: '/guide/' }],
      },
      {
        text: 'Abstractions',
        items: [
          { text: 'Text3D', link: '/guide/abstractions/text-3d' },
          { text: 'Levioso (Float)', link: '/guide/abstractions/levioso' },
          { text: 'useAnimations', link: '/guide/abstractions/use-animations' },
          { text: 'MouseParallax', link: '/guide/abstractions/mouse-parallax' },
<<<<<<< HEAD
          { text: 'Stars', link: '/guide/abstractions/stars' },
          { text: 'Smoke', link: '/guide/abstractions/smoke' },
          { text: 'Levioso (Float)', link: '/guide/abstractions/levioso' },
          { text: 'Contact Shadows', link: '/guide/abstractions/contact-shadows' },
          { text: 'Precipitation', link: '/guide/abstractions/precipitation' },
          { text: 'Lensflare', link: '/guide/abstractions/lensflare' },
=======
>>>>>>> dd8df53b
        ],
      },
      {
        text: 'Controls',
        items: [
          { text: 'OrbitControls', link: '/guide/controls/orbit-controls' },
          { text: 'CameraControls', link: '/guide/controls/camera-controls' },
          { text: 'TransformControls', link: '/guide/controls/transform-controls' },
          { text: 'PointerLockControls', link: '/guide/controls/pointer-lock-controls' },
          { text: 'KeyboardControls', link: '/guide/controls/keyboard-controls' },
          { text: 'ScrollControls', link: '/guide/controls/scroll-controls' },
          { text: 'MapControls', link: '/guide/controls/map-controls' },
        ],
      },
      {
        text: 'Loaders',
        items: [
          { text: 'useProgress', link: '/guide/loaders/use-progress' },
          { text: 'useGLTF', link: '/guide/loaders/use-gltf' },
          { text: 'GLTFModel', link: '/guide/loaders/gltf-model' },
          { text: 'useFBX', link: '/guide/loaders/use-fbx' },
          { text: 'FBXModel', link: '/guide/loaders/fbx-model' },
          { text: 'useVideoTexture', link: '/guide/loaders/use-video-texture' },
          { text: 'SVG', link: '/guide/loaders/svg' },
        ],
      },
      {
        text: 'Materials',
        collapsed: true,
        items: [
          { text: 'WobbleMaterial', link: '/guide/materials/wobble-material' },
          { text: 'MeshGlassMaterial', link: '/guide/materials/glass-material' },
        ],
      },
      {
        text: 'Shapes',
        collapsed: true,
        items: [
          { text: 'Box', link: '/guide/shapes/box' },
          { text: 'Circle', link: '/guide/shapes/circle' },
          { text: 'Cone', link: '/guide/shapes/cone' },
          { text: 'Dodecahedron', link: '/guide/shapes/dodecahedron' },
          { text: 'Icosahedron', link: '/guide/shapes/icosahedron' },
          { text: 'Octahedron', link: '/guide/shapes/octahedron' },
          { text: 'Plane', link: '/guide/shapes/plane' },
          { text: 'Ring', link: '/guide/shapes/ring' },
          { text: 'Sphere', link: '/guide/shapes/sphere' },
          { text: 'Tetrahedron', link: '/guide/shapes/tetrahedron' },
          { text: 'Torus', link: '/guide/shapes/torus' },
          { text: 'TorusKnot', link: '/guide/shapes/torus-knot' },
          { text: 'Tube', link: '/guide/shapes/tube' },
        ],
      },
      {
        text: 'Staging',
        items: [
          { text: 'Backdrop', link: '/guide/staging/backdrop' },
          { text: 'Environment', link: '/guide/staging/environment' },
          { text: 'useEnvironment', link: '/guide/staging/use-environment' },
          { text: 'Stars', link: '/guide/staging/stars' },
          { text: 'Smoke', link: '/guide/staging/smoke' },
          { text: 'Contact Shadows', link: '/guide/staging/contact-shadows' },
          { text: 'Precipitation', link: '/guide/staging/precipitation' }],
      },
      {
        text: 'Misc',
        collapsed: true,
        items: [
          { text: 'useTweakpane', link: '/guide/misc/use-tweakpane' },
          { text: 'Stats', link: '/guide/misc/stats' },
        ],
      },
    ],

    socialLinks: [
      { icon: 'github', link: 'https://github.com/tresjs/cientos' },
      { icon: 'twitter', link: 'https://twitter.com/tresjs_dev' },
      { icon: 'discord', link: 'https://discord.gg/UCr96AQmWn' },
    ],
  },
  vite: {
    optimizeDeps: {
      exclude: ['vitepress'],
      include: ['three'],
    },
    server: {
      hmr: {
        overlay: false,
      },
    },
    resolve: {
      alias: {
        '@tresjs/cientos': resolve(__dirname, '../../dist/trescientos.js'),
      },
      dedupe: ['three'],
    },
  },
  vue: {
    template: {
      compilerOptions: {
        isCustomElement: tag => tag.startsWith('Tres') && tag !== 'TresCanvas',
      },
    },
  },
})<|MERGE_RESOLUTION|>--- conflicted
+++ resolved
@@ -31,15 +31,7 @@
           { text: 'Levioso (Float)', link: '/guide/abstractions/levioso' },
           { text: 'useAnimations', link: '/guide/abstractions/use-animations' },
           { text: 'MouseParallax', link: '/guide/abstractions/mouse-parallax' },
-<<<<<<< HEAD
-          { text: 'Stars', link: '/guide/abstractions/stars' },
-          { text: 'Smoke', link: '/guide/abstractions/smoke' },
-          { text: 'Levioso (Float)', link: '/guide/abstractions/levioso' },
-          { text: 'Contact Shadows', link: '/guide/abstractions/contact-shadows' },
-          { text: 'Precipitation', link: '/guide/abstractions/precipitation' },
           { text: 'Lensflare', link: '/guide/abstractions/lensflare' },
-=======
->>>>>>> dd8df53b
         ],
       },
       {
