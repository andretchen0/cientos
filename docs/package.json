{
  "name": "docs",
  "type": "module",
  "version": "0.0.0",
  "private": true,
  "scripts": {
    "dev": "vitepress dev",
    "build": "vitepress build",
    "preview": "vitepress preview"
  },
  "dependencies": {
    "@tresjs/cientos": "workspace:^3.4.0",
    "@tweakpane/plugin-essentials": "^0.2.0"
  },
  "devDependencies": {
<<<<<<< HEAD
    "@tresjs/leches": "^0.12.0",
    "markdown-it": "^13.0.2",
    "unocss": "^0.54.0",
    "vite-svg-loader": "^4.0.0",
    "vue-docgen-api": "^4.74.2"
=======
    "@tresjs/leches": "^0.13.0",
    "unocss": "^0.57.2",
    "vite-svg-loader": "^4.0.0"
>>>>>>> bd4d7107
  }
}<|MERGE_RESOLUTION|>--- conflicted
+++ resolved
@@ -13,16 +13,10 @@
     "@tweakpane/plugin-essentials": "^0.2.0"
   },
   "devDependencies": {
-<<<<<<< HEAD
-    "@tresjs/leches": "^0.12.0",
+    "@tresjs/leches": "^0.13.0",
     "markdown-it": "^13.0.2",
-    "unocss": "^0.54.0",
+    "unocss": "^0.57.2",
     "vite-svg-loader": "^4.0.0",
     "vue-docgen-api": "^4.74.2"
-=======
-    "@tresjs/leches": "^0.13.0",
-    "unocss": "^0.57.2",
-    "vite-svg-loader": "^4.0.0"
->>>>>>> bd4d7107
   }
 }