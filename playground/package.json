--- conflicted
+++ resolved
@@ -9,30 +9,19 @@
     "preview": "vite preview"
   },
   "dependencies": {
-<<<<<<< HEAD
-    "@tresjs/core": "2.0.0-beta.5",
-=======
->>>>>>> d91c00d3
     "three": "0.150.1",
     "vue": "^3.2.47",
     "vue-router": "^4.1.6"
   },
   "devDependencies": {
-    "@tresjs/core": "2.0.0-beta.9",
+    "@tresjs/core": "2.0.0-beta.10",
     "@vitejs/plugin-vue": "^4.1.0",
-<<<<<<< HEAD
-    "typescript": "^4.9.3",
-    "unplugin-auto-import": "^0.15.3",
-    "unplugin-vue-components": "^0.24.1",
-    "vite": "^4.2.0",
-=======
     "typescript": "^5.0.4",
     "unocss": "^0.51.4",
     "unplugin-auto-import": "^0.15.3",
     "unplugin-vue-components": "^0.24.1",
     "vite": "^4.2.1",
     "vite-plugin-glsl": "^1.1.2",
->>>>>>> d91c00d3
     "vue-tsc": "^1.2.0"
   }
 }