import { createRouter, createWebHistory } from 'vue-router'

const routes = [
  {
    path: '/',
    name: 'Home',
    component: () => import('./pages/index.vue'),
  },
  {
    path: '/controls/orbit-controls',
    name: 'OrbitControls',
    component: () => import('./pages/OrbitControlsDemo.vue'),
  },
  {
    path: '/controls/camera-controls',
    name: 'CameraControls',
    component: () => import('./pages/CameraControlsDemo.vue'),
  },
  {
    path: '/controls/transform-controls',
    name: 'TransformControls',
    component: () => import('./pages/TransformControlsDemo.vue'),
  },
  {
    path: '/controls/first-person-controls',
    name: 'FirstPersonControls',
    component: () => import('./pages/FirstPersonControlsDemo.vue'),
  },
  {
    path: '/controls/scroll-controls',
    name: 'ScrollControls',
    component: () => import('./pages/ScrollControlsDemo.vue'),
  },
  {
    path: '/abstractions/smoke',
    name: 'Smoke',
    component: () => import('./pages/SmokeDemo.vue'),
  },
  {
    path: '/abstractions/levioso',
    name: 'Levioso',
    component: () => import('./pages/LeviosoDemo.vue'),
  },
  {
    path: '/abstractions/precipitation',
    name: 'Precipitation',
    component: () => import('./pages/PrecipitationDemo.vue'),
  },
  {
    path: '/abstractions/stars',
    name: 'Stars',
    component: () => import('./pages/StarsDemo.vue'),
  },
  {
    path: '/abstractions/text-3d',
    name: 'Text3D',
    component: () => import('./pages/Text3DDemo.vue'),
  },
  {
    path: '/abstractions/environment',
    name: 'Environment',
    component: () => import('./pages/EnvironmentDemo.vue'),
  },
  {
    path: '/staging/backdrop',
    name: 'Backdrop',
    component: () => import('./pages/BackdropDemo.vue'),
  },
  {
    path: '/abstractions/contact-shadows',
    name: 'ContactShadows',
    component: () => import('./pages/ContactShadowsDemo.vue'),
  },
  {
    path: '/abstractions/mouse-parallax',
    name: 'MouseParallax',
    component: () => import('./pages/MouseParallaxDemo.vue'),
  },
  {
    path: '/loaders/svg',
    name: 'SVG',
    component: () => import('./pages/SVGDemo.vue'),
  },
  {
    path: '/loaders/use-gltf',
    name: 'useGLTF',
    component: () => import('./pages/UseGLTFDemo.vue'),
  },
<<<<<<< HEAD
  {
    path: '/abstractions/lensflare',
    name: 'MouseParallax',
    component: () => import('./pages/LensflareDemo.vue'),
  },
=======
>>>>>>> 9f2e2da8
]

export const router = createRouter({
  history: createWebHistory(),
  routes,
})<|MERGE_RESOLUTION|>--- conflicted
+++ resolved
@@ -86,14 +86,11 @@
     name: 'useGLTF',
     component: () => import('./pages/UseGLTFDemo.vue'),
   },
-<<<<<<< HEAD
   {
     path: '/abstractions/lensflare',
     name: 'MouseParallax',
     component: () => import('./pages/LensflareDemo.vue'),
   },
-=======
->>>>>>> 9f2e2da8
 ]
 
 export const router = createRouter({
