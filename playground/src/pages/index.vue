<<<<<<< HEAD
<script setup lang="ts"></script>

<template>
  <PointerLockControlsDemo />
=======
<script setup lang="ts">
import WobbleMaterial from '../components/WobbleMaterial.vue'
</script>

<template>
  <WobbleMaterial />
>>>>>>> d7aa6eb3
</template><|MERGE_RESOLUTION|>--- conflicted
+++ resolved
@@ -1,14 +1,7 @@
-<<<<<<< HEAD
-<script setup lang="ts"></script>
-
-<template>
-  <PointerLockControlsDemo />
-=======
 <script setup lang="ts">
 import WobbleMaterial from '../components/WobbleMaterial.vue'
 </script>
 
 <template>
   <WobbleMaterial />
->>>>>>> d7aa6eb3
 </template>