--- conflicted
+++ resolved
@@ -1,11 +1,5 @@
 <script setup lang="ts">
-import TheSmoke from '../components/TheSmoke.vue'
-
 </script>
 <template>
-<<<<<<< HEAD
     <TheText3D />
-=======
-    <TheSmoke />
->>>>>>> d4beac96
 </template>