lockfileVersion: 5.4

specifiers:
  '@tresjs/core': 2.0.0-beta.11
  '@vitejs/plugin-vue': ^4.1.0
  three: 0.150.1
  typescript: ^5.0.4
  unocss: ^0.51.4
  unplugin-auto-import: ^0.15.3
  unplugin-vue-components: ^0.24.1
  vite: ^4.2.1
  vite-plugin-glsl: ^1.1.2
  vue: ^3.2.47
  vue-router: ^4.1.6
  vue-tsc: ^1.2.0

dependencies:
<<<<<<< HEAD
  three: 0.150.1
  vue: 3.2.47
  vue-router: 4.1.6_vue@3.2.47

devDependencies:
  '@tresjs/core': 2.0.0-beta.11_three@0.150.1+vue@3.2.47
  '@vitejs/plugin-vue': 4.1.0_vite@4.2.1+vue@3.2.47
  typescript: 5.0.4
  unocss: 0.51.8_vite@4.2.1
  unplugin-auto-import: 0.15.3
  unplugin-vue-components: 0.24.1_vue@3.2.47
  vite: 4.2.1
  vite-plugin-glsl: 1.1.2_vite@4.2.1
  vue-tsc: 1.2.0_typescript@5.0.4
=======
  three:
    specifier: 0.151.3
    version: 0.151.3
  vue:
    specifier: ^3.2.47
    version: 3.2.47
  vue-router:
    specifier: ^4.1.6
    version: 4.1.6(vue@3.2.47)

devDependencies:
  '@tresjs/core':
    specifier: 2.0.0-beta.11
    version: 2.0.0-beta.11(three@0.151.3)(vue@3.2.47)
  '@vitejs/plugin-vue':
    specifier: ^4.1.0
    version: 4.1.0(vite@4.2.1)(vue@3.2.47)
  typescript:
    specifier: ^5.0.4
    version: 5.0.4
  unocss:
    specifier: ^0.51.4
    version: 0.51.4(postcss@8.4.21)(vite@4.2.1)
  unplugin-auto-import:
    specifier: ^0.15.3
    version: 0.15.3
  unplugin-vue-components:
    specifier: ^0.24.1
    version: 0.24.1(vue@3.2.47)
  vite:
    specifier: ^4.2.1
    version: 4.2.1
  vite-plugin-glsl:
    specifier: ^1.1.2
    version: 1.1.2(vite@4.2.1)
  vue-tsc:
    specifier: ^1.2.0
    version: 1.2.0(typescript@5.0.4)
>>>>>>> cb6ec58a

packages:

  /@alvarosabu/utils/2.3.0:
    resolution: {integrity: sha512-Uf+loPdTfNDPIOMCQlBVC9Db+UnmXVn/MTyVZNjPHmp2noOyux/U/vfjhJROGUvnHZxdYIMEpWVeTI/i/VCUJQ==}
    dev: true

  /@ampproject/remapping/2.2.1:
    resolution: {integrity: sha512-lFMjJTrFL3j7L9yBxwYfCq2k6qqwHyzuUl/XBnif78PWTJYyL/dfowQHWE3sp6U6ZzqWiiIZnpTMO96zhkjwtg==}
    engines: {node: '>=6.0.0'}
    dependencies:
      '@jridgewell/gen-mapping': 0.3.3
      '@jridgewell/trace-mapping': 0.3.18
    dev: true

  /@antfu/install-pkg/0.1.1:
    resolution: {integrity: sha512-LyB/8+bSfa0DFGC06zpCEfs89/XoWZwws5ygEa5D+Xsm3OfI+aXQ86VgVG7Acyef+rSZ5HE7J8rrxzrQeM3PjQ==}
    dependencies:
      execa: 5.1.1
      find-up: 5.0.0
    dev: true

  /@antfu/utils/0.5.2:
    resolution: {integrity: sha512-CQkeV+oJxUazwjlHD0/3ZD08QWKuGQkhnrKo3e6ly5pd48VUpXbb77q0xMU4+vc2CkJnDS02Eq/M9ugyX20XZA==}
    dev: true

  /@antfu/utils/0.7.2:
    resolution: {integrity: sha512-vy9fM3pIxZmX07dL+VX1aZe7ynZ+YyB0jY+jE6r3hOK6GNY2t6W8rzpFC4tgpbXUYABkFQwgJq2XYXlxbXAI0g==}
    dev: true

  /@babel/helper-string-parser/7.19.4:
    resolution: {integrity: sha512-nHtDoQcuqFmwYNYPz3Rah5ph2p8PFeFCsZk9A/48dPc/rGocJ5J3hAAZ7pb76VWX3fZKu+uEr/FhH5jLx7umrw==}
    engines: {node: '>=6.9.0'}

  /@babel/helper-validator-identifier/7.19.1:
    resolution: {integrity: sha512-awrNfaMtnHUr653GgGEs++LlAvW6w+DcPrOliSMXWCKo597CwL5Acf/wWdNkf/tfEQE3mjkeD1YOVZOUV/od1w==}
    engines: {node: '>=6.9.0'}

  /@babel/parser/7.21.3:
    resolution: {integrity: sha512-lobG0d7aOfQRXh8AyklEAgZGvA4FShxo6xQbUrrT/cNBPUdIDojlokwJsQyCC/eKia7ifqM0yP+2DRZ4WKw2RQ==}
    engines: {node: '>=6.0.0'}
    hasBin: true
    dependencies:
      '@babel/types': 7.21.3

  /@babel/types/7.21.3:
    resolution: {integrity: sha512-sBGdETxC+/M4o/zKC0sl6sjWv62WFR/uzxrJ6uYyMLZOUlPnwzw0tKgVHOXxaAd5l2g8pEDM5RZ495GPQI77kg==}
    engines: {node: '>=6.9.0'}
    dependencies:
      '@babel/helper-string-parser': 7.19.4
      '@babel/helper-validator-identifier': 7.19.1
      to-fast-properties: 2.0.0

  /@esbuild/android-arm/0.17.12:
    resolution: {integrity: sha512-E/sgkvwoIfj4aMAPL2e35VnUJspzVYl7+M1B2cqeubdBhADV4uPon0KCc8p2G+LqSJ6i8ocYPCqY3A4GGq0zkQ==}
    engines: {node: '>=12'}
    cpu: [arm]
    os: [android]
    requiresBuild: true
    dev: true
    optional: true

  /@esbuild/android-arm64/0.17.12:
    resolution: {integrity: sha512-WQ9p5oiXXYJ33F2EkE3r0FRDFVpEdcDiwNX3u7Xaibxfx6vQE0Sb8ytrfQsA5WO6kDn6mDfKLh6KrPBjvkk7xA==}
    engines: {node: '>=12'}
    cpu: [arm64]
    os: [android]
    requiresBuild: true
    dev: true
    optional: true

  /@esbuild/android-x64/0.17.12:
    resolution: {integrity: sha512-m4OsaCr5gT+se25rFPHKQXARMyAehHTQAz4XX1Vk3d27VtqiX0ALMBPoXZsGaB6JYryCLfgGwUslMqTfqeLU0w==}
    engines: {node: '>=12'}
    cpu: [x64]
    os: [android]
    requiresBuild: true
    dev: true
    optional: true

  /@esbuild/darwin-arm64/0.17.12:
    resolution: {integrity: sha512-O3GCZghRIx+RAN0NDPhyyhRgwa19MoKlzGonIb5hgTj78krqp9XZbYCvFr9N1eUxg0ZQEpiiZ4QvsOQwBpP+lg==}
    engines: {node: '>=12'}
    cpu: [arm64]
    os: [darwin]
    requiresBuild: true
    dev: true
    optional: true

  /@esbuild/darwin-x64/0.17.12:
    resolution: {integrity: sha512-5D48jM3tW27h1qjaD9UNRuN+4v0zvksqZSPZqeSWggfMlsVdAhH3pwSfQIFJwcs9QJ9BRibPS4ViZgs3d2wsCA==}
    engines: {node: '>=12'}
    cpu: [x64]
    os: [darwin]
    requiresBuild: true
    dev: true
    optional: true

  /@esbuild/freebsd-arm64/0.17.12:
    resolution: {integrity: sha512-OWvHzmLNTdF1erSvrfoEBGlN94IE6vCEaGEkEH29uo/VoONqPnoDFfShi41Ew+yKimx4vrmmAJEGNoyyP+OgOQ==}
    engines: {node: '>=12'}
    cpu: [arm64]
    os: [freebsd]
    requiresBuild: true
    dev: true
    optional: true

  /@esbuild/freebsd-x64/0.17.12:
    resolution: {integrity: sha512-A0Xg5CZv8MU9xh4a+7NUpi5VHBKh1RaGJKqjxe4KG87X+mTjDE6ZvlJqpWoeJxgfXHT7IMP9tDFu7IZ03OtJAw==}
    engines: {node: '>=12'}
    cpu: [x64]
    os: [freebsd]
    requiresBuild: true
    dev: true
    optional: true

  /@esbuild/linux-arm/0.17.12:
    resolution: {integrity: sha512-WsHyJ7b7vzHdJ1fv67Yf++2dz3D726oO3QCu8iNYik4fb5YuuReOI9OtA+n7Mk0xyQivNTPbl181s+5oZ38gyA==}
    engines: {node: '>=12'}
    cpu: [arm]
    os: [linux]
    requiresBuild: true
    dev: true
    optional: true

  /@esbuild/linux-arm64/0.17.12:
    resolution: {integrity: sha512-cK3AjkEc+8v8YG02hYLQIQlOznW+v9N+OI9BAFuyqkfQFR+DnDLhEM5N8QRxAUz99cJTo1rLNXqRrvY15gbQUg==}
    engines: {node: '>=12'}
    cpu: [arm64]
    os: [linux]
    requiresBuild: true
    dev: true
    optional: true

  /@esbuild/linux-ia32/0.17.12:
    resolution: {integrity: sha512-jdOBXJqcgHlah/nYHnj3Hrnl9l63RjtQ4vn9+bohjQPI2QafASB5MtHAoEv0JQHVb/xYQTFOeuHnNYE1zF7tYw==}
    engines: {node: '>=12'}
    cpu: [ia32]
    os: [linux]
    requiresBuild: true
    dev: true
    optional: true

  /@esbuild/linux-loong64/0.17.12:
    resolution: {integrity: sha512-GTOEtj8h9qPKXCyiBBnHconSCV9LwFyx/gv3Phw0pa25qPYjVuuGZ4Dk14bGCfGX3qKF0+ceeQvwmtI+aYBbVA==}
    engines: {node: '>=12'}
    cpu: [loong64]
    os: [linux]
    requiresBuild: true
    dev: true
    optional: true

  /@esbuild/linux-mips64el/0.17.12:
    resolution: {integrity: sha512-o8CIhfBwKcxmEENOH9RwmUejs5jFiNoDw7YgS0EJTF6kgPgcqLFjgoc5kDey5cMHRVCIWc6kK2ShUePOcc7RbA==}
    engines: {node: '>=12'}
    cpu: [mips64el]
    os: [linux]
    requiresBuild: true
    dev: true
    optional: true

  /@esbuild/linux-ppc64/0.17.12:
    resolution: {integrity: sha512-biMLH6NR/GR4z+ap0oJYb877LdBpGac8KfZoEnDiBKd7MD/xt8eaw1SFfYRUeMVx519kVkAOL2GExdFmYnZx3A==}
    engines: {node: '>=12'}
    cpu: [ppc64]
    os: [linux]
    requiresBuild: true
    dev: true
    optional: true

  /@esbuild/linux-riscv64/0.17.12:
    resolution: {integrity: sha512-jkphYUiO38wZGeWlfIBMB72auOllNA2sLfiZPGDtOBb1ELN8lmqBrlMiucgL8awBw1zBXN69PmZM6g4yTX84TA==}
    engines: {node: '>=12'}
    cpu: [riscv64]
    os: [linux]
    requiresBuild: true
    dev: true
    optional: true

  /@esbuild/linux-s390x/0.17.12:
    resolution: {integrity: sha512-j3ucLdeY9HBcvODhCY4b+Ds3hWGO8t+SAidtmWu/ukfLLG/oYDMaA+dnugTVAg5fnUOGNbIYL9TOjhWgQB8W5g==}
    engines: {node: '>=12'}
    cpu: [s390x]
    os: [linux]
    requiresBuild: true
    dev: true
    optional: true

  /@esbuild/linux-x64/0.17.12:
    resolution: {integrity: sha512-uo5JL3cgaEGotaqSaJdRfFNSCUJOIliKLnDGWaVCgIKkHxwhYMm95pfMbWZ9l7GeW9kDg0tSxcy9NYdEtjwwmA==}
    engines: {node: '>=12'}
    cpu: [x64]
    os: [linux]
    requiresBuild: true
    dev: true
    optional: true

  /@esbuild/netbsd-x64/0.17.12:
    resolution: {integrity: sha512-DNdoRg8JX+gGsbqt2gPgkgb00mqOgOO27KnrWZtdABl6yWTST30aibGJ6geBq3WM2TIeW6COs5AScnC7GwtGPg==}
    engines: {node: '>=12'}
    cpu: [x64]
    os: [netbsd]
    requiresBuild: true
    dev: true
    optional: true

  /@esbuild/openbsd-x64/0.17.12:
    resolution: {integrity: sha512-aVsENlr7B64w8I1lhHShND5o8cW6sB9n9MUtLumFlPhG3elhNWtE7M1TFpj3m7lT3sKQUMkGFjTQBrvDDO1YWA==}
    engines: {node: '>=12'}
    cpu: [x64]
    os: [openbsd]
    requiresBuild: true
    dev: true
    optional: true

  /@esbuild/sunos-x64/0.17.12:
    resolution: {integrity: sha512-qbHGVQdKSwi0JQJuZznS4SyY27tYXYF0mrgthbxXrZI3AHKuRvU+Eqbg/F0rmLDpW/jkIZBlCO1XfHUBMNJ1pg==}
    engines: {node: '>=12'}
    cpu: [x64]
    os: [sunos]
    requiresBuild: true
    dev: true
    optional: true

  /@esbuild/win32-arm64/0.17.12:
    resolution: {integrity: sha512-zsCp8Ql+96xXTVTmm6ffvoTSZSV2B/LzzkUXAY33F/76EajNw1m+jZ9zPfNJlJ3Rh4EzOszNDHsmG/fZOhtqDg==}
    engines: {node: '>=12'}
    cpu: [arm64]
    os: [win32]
    requiresBuild: true
    dev: true
    optional: true

  /@esbuild/win32-ia32/0.17.12:
    resolution: {integrity: sha512-FfrFjR4id7wcFYOdqbDfDET3tjxCozUgbqdkOABsSFzoZGFC92UK7mg4JKRc/B3NNEf1s2WHxJ7VfTdVDPN3ng==}
    engines: {node: '>=12'}
    cpu: [ia32]
    os: [win32]
    requiresBuild: true
    dev: true
    optional: true

  /@esbuild/win32-x64/0.17.12:
    resolution: {integrity: sha512-JOOxw49BVZx2/5tW3FqkdjSD/5gXYeVGPDcB0lvap0gLQshkh1Nyel1QazC+wNxus3xPlsYAgqU1BUmrmCvWtw==}
    engines: {node: '>=12'}
    cpu: [x64]
    os: [win32]
    requiresBuild: true
    dev: true
    optional: true

  /@iconify/types/2.0.0:
    resolution: {integrity: sha512-+wluvCrRhXrhyOmRDJ3q8mux9JkKy5SJ/v8ol2tu4FVjyYvtEzkc/3pK15ET6RKg4b4w4BmTk1+gsCUhf21Ykg==}
    dev: true

  /@iconify/utils/2.1.5:
    resolution: {integrity: sha512-6MvDI+I6QMvXn5rK9KQGdpEE4mmLTcuQdLZEiX5N+uZB+vc4Yw9K1OtnOgkl8mp4d9X0UrILREyZgF1NUwUt+Q==}
    dependencies:
      '@antfu/install-pkg': 0.1.1
      '@antfu/utils': 0.7.2
      '@iconify/types': 2.0.0
      debug: 4.3.4
      kolorist: 1.7.0
      local-pkg: 0.4.3
    transitivePeerDependencies:
      - supports-color
    dev: true

  /@jridgewell/gen-mapping/0.3.3:
    resolution: {integrity: sha512-HLhSWOLRi875zjjMG/r+Nv0oCW8umGb0BgEhyX3dDX3egwZtB8PqLnjz3yedt8R5StBrzcg4aBpnh8UA9D1BoQ==}
    engines: {node: '>=6.0.0'}
    dependencies:
      '@jridgewell/set-array': 1.1.2
      '@jridgewell/sourcemap-codec': 1.4.15
      '@jridgewell/trace-mapping': 0.3.18
    dev: true

  /@jridgewell/resolve-uri/3.1.0:
    resolution: {integrity: sha512-F2msla3tad+Mfht5cJq7LSXcdudKTWCVYUgw6pLFOOHSTtZlj6SWNYAp+AhuqLmWdBO2X5hPrLcu8cVP8fy28w==}
    engines: {node: '>=6.0.0'}
    dev: true

  /@jridgewell/set-array/1.1.2:
    resolution: {integrity: sha512-xnkseuNADM0gt2bs+BvhO0p78Mk762YnZdsuzFV018NoG1Sj1SCQvpSqa7XUaTam5vAGasABV9qXASMKnFMwMw==}
    engines: {node: '>=6.0.0'}
    dev: true

  /@jridgewell/sourcemap-codec/1.4.14:
    resolution: {integrity: sha512-XPSJHWmi394fuUuzDnGz1wiKqWfo1yXecHQMRf2l6hztTO+nPru658AyDngaBe7isIxEkRsPR3FZh+s7iVa4Uw==}
    dev: true

  /@jridgewell/sourcemap-codec/1.4.15:
    resolution: {integrity: sha512-eF2rxCRulEKXHTRiDrDy6erMYWqNw4LPdQ8UQA4huuxaQsVeRPFl2oM8oDGxMFhJUWZf9McpLtJasDDZb/Bpeg==}
    dev: true

  /@jridgewell/trace-mapping/0.3.18:
    resolution: {integrity: sha512-w+niJYzMHdd7USdiH2U6869nqhD2nbfZXND5Yp93qIbEmnDNk7PD48o+YchRVpzMU7M6jVCbenTR7PA1FLQ9pA==}
    dependencies:
      '@jridgewell/resolve-uri': 3.1.0
      '@jridgewell/sourcemap-codec': 1.4.14
    dev: true

  /@nodelib/fs.scandir/2.1.5:
    resolution: {integrity: sha512-vq24Bq3ym5HEQm2NKCr3yXDwjc7vTsEThRDnkp2DK9p1uqLR+DHurm/NOTo0KG7HYHU7eppKZj3MyqYuMBf62g==}
    engines: {node: '>= 8'}
    dependencies:
      '@nodelib/fs.stat': 2.0.5
      run-parallel: 1.2.0
    dev: true

  /@nodelib/fs.stat/2.0.5:
    resolution: {integrity: sha512-RkhPPp2zrqDAQA/2jNhnztcPAlv64XdhIp7a7454A5ovI7Bukxgt7MX7udwAu3zg1DcpPU0rz3VV1SeaqvY4+A==}
    engines: {node: '>= 8'}
    dev: true

  /@nodelib/fs.walk/1.2.8:
    resolution: {integrity: sha512-oGB+UxlgWcgQkgwo8GcEGwemoTFt3FIO9ababBmaGwXIoBKZ+GTy0pP185beGg7Llih/NSHSV2XAs1lnznocSg==}
    engines: {node: '>= 8'}
    dependencies:
      '@nodelib/fs.scandir': 2.1.5
      fastq: 1.15.0
    dev: true

  /@polka/url/1.0.0-next.21:
    resolution: {integrity: sha512-a5Sab1C4/icpTZVzZc5Ghpz88yQtGOyNqYXcZgOssB2uuAr+wF/MvN6bgtW32q7HHrvBki+BsZ0OuNv6EV3K9g==}
    dev: true

  /@rollup/pluginutils/5.0.2:
    resolution: {integrity: sha512-pTd9rIsP92h+B6wWwFbW8RkZv4hiR/xKsqre4SIuAOaOEQRxi0lqLke9k2/7WegC85GgUs9pjmOjCUi3In4vwA==}
    engines: {node: '>=14.0.0'}
    peerDependencies:
      rollup: ^1.20.0||^2.0.0||^3.0.0
    peerDependenciesMeta:
      rollup:
        optional: true
    dependencies:
      '@types/estree': 1.0.0
      estree-walker: 2.0.2
      picomatch: 2.3.1
    dev: true

<<<<<<< HEAD
  /@tresjs/core/2.0.0-beta.11_three@0.150.1+vue@3.2.47:
=======
  /@tresjs/core@2.0.0-beta.11(three@0.151.3)(vue@3.2.47):
>>>>>>> cb6ec58a
    resolution: {integrity: sha512-EkgZSWEAftcG6CpF1YgiGahrQGAAItyidL+Mr2wQPD4hNRNT+K9YYzyAHl7jaVbLpFLYAfhxL2i+sK+YuH9/kA==}
    peerDependencies:
      three: latest
      vue: ^3.2.47
    dependencies:
      '@alvarosabu/utils': 2.3.0
<<<<<<< HEAD
      '@vueuse/core': 9.13.0_vue@3.2.47
      three: 0.150.1
=======
      '@vueuse/core': 9.13.0(vue@3.2.47)
      three: 0.151.3
>>>>>>> cb6ec58a
      vue: 3.2.47
    transitivePeerDependencies:
      - '@vue/composition-api'
    dev: true

  /@types/estree/1.0.0:
    resolution: {integrity: sha512-WulqXMDUTYAXCjZnk6JtIHPigp55cVtDgDrO2gHRwhyJto21+1zbVCtOYB2L1F9w4qCQ0rOGWBnBe0FNTiEJIQ==}
    dev: true

  /@types/web-bluetooth/0.0.16:
    resolution: {integrity: sha512-oh8q2Zc32S6gd/j50GowEjKLoOVOwHP/bWVjKJInBwQqdOYMdPrf1oVlelTlyfFK3CKxL1uahMDAr+vy8T7yMQ==}
    dev: true

  /@unocss/astro/0.51.8_vite@4.2.1:
    resolution: {integrity: sha512-1cY22psmzeW6f29Os7nXhrIgbjR2QI2qPU+PDEMprWiaVHlIc86WUKNzPIcuKskAQMMhWVCIN/XlCNzxZzXJqw==}
    dependencies:
      '@unocss/core': 0.51.8
      '@unocss/reset': 0.51.8
      '@unocss/vite': 0.51.8_vite@4.2.1
    transitivePeerDependencies:
      - rollup
      - vite
    dev: true

  /@unocss/cli/0.51.8:
    resolution: {integrity: sha512-vZKct40rIXhp8tIUkBLn9pLq4xWMBi3+wFryBgoZDHSkRwWkuQLqCY5rAsNOv1DG2+tLfKef4guMaFFavDkYzA==}
    engines: {node: '>=14'}
    hasBin: true
    dependencies:
      '@ampproject/remapping': 2.2.1
      '@rollup/pluginutils': 5.0.2
      '@unocss/config': 0.51.8
      '@unocss/core': 0.51.8
      '@unocss/preset-uno': 0.51.8
      cac: 6.7.14
      chokidar: 3.5.3
      colorette: 2.0.19
      consola: 3.1.0
      fast-glob: 3.2.12
      magic-string: 0.30.0
      pathe: 1.1.0
      perfect-debounce: 0.1.3
    transitivePeerDependencies:
      - rollup
    dev: true

  /@unocss/config/0.51.8:
    resolution: {integrity: sha512-wiCn2aR82BdDMLfywTxUbyugBy1TxEdfND5BuLZxtNIKARnZoQXm+hfLbIBcOvmcWW1p940I6CImNFrSszOULQ==}
    engines: {node: '>=14'}
    dependencies:
      '@unocss/core': 0.51.8
      unconfig: 0.3.7
    dev: true

  /@unocss/core/0.51.8:
    resolution: {integrity: sha512-myHRKBphEN3h0OnsUhg2JaFKjFGfqF/jmmzZCCMNU5UmxbheZomXANNLYXVgEP6LHvd4xAF0DEzrOBcDPLf0HQ==}
    dev: true

  /@unocss/extractor-arbitrary-variants/0.51.8:
    resolution: {integrity: sha512-cCsdRLqmt3adcaRtoIP2pC8mYgH3ed8DEES3E7VOWghqLjwLULUMyBS+vy7n9CvnV75kuTKb1bZ+k9eu/rfh2w==}
    dependencies:
      '@unocss/core': 0.51.8
    dev: true

  /@unocss/inspector/0.51.8:
    resolution: {integrity: sha512-g3gLl6h/AErv04jCTQOCtfBDzJ01FG2SnDxLErIm22bnKydP/QB15TyX9AXlUsOcxywcCFHYe73OdPqyMqPEFQ==}
    dependencies:
      gzip-size: 6.0.0
      sirv: 2.0.2
    dev: true

  /@unocss/postcss/0.51.8:
    resolution: {integrity: sha512-IWwxGDfd/pqQMBjp1PKplQIeD6uwUs1qxUkJZXIf/BlGE+dMkjIw6Mp72FwYqkMn71hnjU2CMRTbX7RzkKxkmQ==}
    engines: {node: '>=14'}
    dependencies:
      '@unocss/config': 0.51.8
      '@unocss/core': 0.51.8
      css-tree: 2.3.1
      fast-glob: 3.2.12
      magic-string: 0.30.0
      postcss: 8.4.21
    dev: true

  /@unocss/preset-attributify/0.51.8:
    resolution: {integrity: sha512-2JkGrutvVwvXAC48vCiEpiYLMXlV1rDigR1lwRrKxQC1s/1/j4Wei2RqY0649CkpWZBvdiJ5oPF38NV9pWOnKw==}
    dependencies:
      '@unocss/core': 0.51.8
    dev: true

  /@unocss/preset-icons/0.51.8:
    resolution: {integrity: sha512-qvHNsLYVJw6js+1+FNaNZm4qLTM+z4VnHHp1NNMtqHTMEOFUsxu+bAL6CIPkwja455F1GxyvYbHpB6eekSwNEA==}
    dependencies:
      '@iconify/utils': 2.1.5
      '@unocss/core': 0.51.8
      ofetch: 1.0.1
    transitivePeerDependencies:
      - supports-color
    dev: true

  /@unocss/preset-mini/0.51.8:
    resolution: {integrity: sha512-eDm70Kuw3gscq2bjjmM7i11ox2siAbzsI9dIIpJtXntuWdzwlhqNk40YH/YnM02OfWVi8QLdWuye4wOA3//Fjw==}
    dependencies:
      '@unocss/core': 0.51.8
      '@unocss/extractor-arbitrary-variants': 0.51.8
    dev: true

  /@unocss/preset-tagify/0.51.8:
    resolution: {integrity: sha512-QUUoyDor2AG5N2nQNI+SZ21HEKfJQxDRlZ+mAwT0NLSli5ZGgDN+BwsHGbffNhi2B0Gti/s5ovIDsQY0WyoYbA==}
    dependencies:
      '@unocss/core': 0.51.8
    dev: true

  /@unocss/preset-typography/0.51.8:
    resolution: {integrity: sha512-cqHzwHj8cybQutPOXg5g81Lww0gWU0DIVNUpLy5g8qW+w5y4rTlQ4pNw5z1x3CyHUHO2++HApN8m07zJL6RA1w==}
    dependencies:
      '@unocss/core': 0.51.8
      '@unocss/preset-mini': 0.51.8
    dev: true

  /@unocss/preset-uno/0.51.8:
    resolution: {integrity: sha512-akBkjSDqFhuiLPPOu+t+bhae1/ZRjcKnmMMGekSBoJvE3CfYsDpkYgzlj+U1NhCtmKXHeDZKD8spUJj5Jvea1g==}
    dependencies:
      '@unocss/core': 0.51.8
      '@unocss/preset-mini': 0.51.8
      '@unocss/preset-wind': 0.51.8
    dev: true

  /@unocss/preset-web-fonts/0.51.8:
    resolution: {integrity: sha512-s9kKEiV21qYTdrfb3uZRc+Eos1e1/UN6lCC4KPqzD5LfdsZgel5a0xD9RpKUoKOnPgzDkvg22yn8rfsC5NBafg==}
    dependencies:
      '@unocss/core': 0.51.8
      ofetch: 1.0.1
    dev: true

  /@unocss/preset-wind/0.51.8:
    resolution: {integrity: sha512-L8zqVQigmPiclCuUdXwzNpj3CcC0PX38m5DAb9fkYyEdeSMkM2BYsKgR56oxah+0crN1dRTjJsqK45MAjJiVKQ==}
    dependencies:
      '@unocss/core': 0.51.8
      '@unocss/preset-mini': 0.51.8
    dev: true

  /@unocss/reset/0.51.8:
    resolution: {integrity: sha512-mVUP2F/ItPKatkRh5tWBNDZG2YqG7oKxfYxQUYbNAv/hiTKPlKc3PX9T4vZKEvJarbzucTIGbYHdzwqExzG9Kw==}
    dev: true

  /@unocss/scope/0.51.8:
    resolution: {integrity: sha512-4B4nlmcwFGKzAyI8ltSSJIivqu+DHZ3/T9IccuoFgWzdr+whPwxO5x6ydkTaJo9bUyT9mcj+HhFEjmwsA98FmQ==}
    dev: true

  /@unocss/transformer-attributify-jsx-babel/0.51.8:
    resolution: {integrity: sha512-GJ1NLLAn4MH/u5/qsAbnzY7Qyl1aqWi0fj2ggXcv3XP9KmllRmGymWVJB7lqH7AL5xzJD+tivUEH8m+tsaeZYQ==}
    dependencies:
      '@unocss/core': 0.51.8
    dev: true

  /@unocss/transformer-attributify-jsx/0.51.8:
    resolution: {integrity: sha512-iq4WRj+IHVIRPSH7qaB8PqqlSNSHXkXjPki1n14Bcv1D1ILgDBnH6gRammB/Z7KqAP/k/TCK7bSMeHrQ6iTQoQ==}
    dependencies:
      '@unocss/core': 0.51.8
    dev: true

  /@unocss/transformer-compile-class/0.51.8:
    resolution: {integrity: sha512-aSyUDjYGUX1qplby0wt9BcBwMsmKzIDyOkp3DBTlAfBjWbxes8ZytjutIzOMos1CrrHTuB/omCT9apG2JAbgDA==}
    dependencies:
      '@unocss/core': 0.51.8
    dev: true

  /@unocss/transformer-directives/0.51.8:
    resolution: {integrity: sha512-Q1vG0dZYaxbdz0pVnvpuFreGoSqmrk7TgKUHNuJP/XzTi04sriQoDSpC2QMIAuOyU7FyGpSjUORiaBm0/VNURw==}
    dependencies:
      '@unocss/core': 0.51.8
      css-tree: 2.3.1
    dev: true

  /@unocss/transformer-variant-group/0.51.8:
    resolution: {integrity: sha512-blFQtAntyijFOm+BiiQhroaPwFNX6zYi19wUjY6NdvMAl/g4JzOFTzo+KehQf+lCI3Dvhr8Z2dGtDcnwfqUcDg==}
    dependencies:
      '@unocss/core': 0.51.8
    dev: true

  /@unocss/vite/0.51.8_vite@4.2.1:
    resolution: {integrity: sha512-0mVCgh2Bci2oey6VXGAJBI3x/p5whJiY32BpJaugCmLlZPc6rnWQ8o/FaOTed2EznWAGA8zRRF2l3fEVCURh9g==}
    peerDependencies:
      vite: ^2.9.0 || ^3.0.0-0 || ^4.0.0
    dependencies:
      '@ampproject/remapping': 2.2.1
      '@rollup/pluginutils': 5.0.2
      '@unocss/config': 0.51.8
      '@unocss/core': 0.51.8
      '@unocss/inspector': 0.51.8
      '@unocss/scope': 0.51.8
      '@unocss/transformer-directives': 0.51.8
      chokidar: 3.5.3
      fast-glob: 3.2.12
      magic-string: 0.30.0
      vite: 4.2.1
    transitivePeerDependencies:
      - rollup
    dev: true

  /@vitejs/plugin-vue/4.1.0_vite@4.2.1+vue@3.2.47:
    resolution: {integrity: sha512-++9JOAFdcXI3lyer9UKUV4rfoQ3T1RN8yDqoCLar86s0xQct5yblxAE+yWgRnU5/0FOlVCpTZpYSBV/bGWrSrQ==}
    engines: {node: ^14.18.0 || >=16.0.0}
    peerDependencies:
      vite: ^4.0.0
      vue: ^3.2.25
    dependencies:
      vite: 4.2.1
      vue: 3.2.47
    dev: true

  /@volar/language-core/1.3.0-alpha.0:
    resolution: {integrity: sha512-W3uMzecHPcbwddPu4SJpUcPakRBK/y/BP+U0U6NiPpUX1tONLC4yCawt+QBJqtgJ+sfD6ztf5PyvPL3hQRqfOA==}
    dependencies:
      '@volar/source-map': 1.3.0-alpha.0
    dev: true

  /@volar/source-map/1.3.0-alpha.0:
    resolution: {integrity: sha512-jSdizxWFvDTvkPYZnO6ew3sBZUnS0abKCbuopkc0JrIlFbznWC/fPH3iPFIMS8/IIkRxq1Jh9VVG60SmtsdaMQ==}
    dependencies:
      muggle-string: 0.2.2
    dev: true

  /@volar/typescript/1.3.0-alpha.0:
    resolution: {integrity: sha512-5UItyW2cdH2mBLu4RrECRNJRgtvvzKrSCn2y3v/D61QwIDkGx4aeil6x8RFuUL5TFtV6QvVHXnsOHxNgd+sCow==}
    dependencies:
      '@volar/language-core': 1.3.0-alpha.0
    dev: true

  /@volar/vue-language-core/1.2.0:
    resolution: {integrity: sha512-w7yEiaITh2WzKe6u8ZdeLKCUz43wdmY/OqAmsB/PGDvvhTcVhCJ6f0W/RprZL1IhqH8wALoWiwEh/Wer7ZviMQ==}
    dependencies:
      '@volar/language-core': 1.3.0-alpha.0
      '@volar/source-map': 1.3.0-alpha.0
      '@vue/compiler-dom': 3.2.47
      '@vue/compiler-sfc': 3.2.47
      '@vue/reactivity': 3.2.47
      '@vue/shared': 3.2.47
      minimatch: 6.2.0
      muggle-string: 0.2.2
      vue-template-compiler: 2.7.14
    dev: true

  /@volar/vue-typescript/1.2.0:
    resolution: {integrity: sha512-zjmRi9y3J1EkG+pfuHp8IbHmibihrKK485cfzsHjiuvJMGrpkWvlO5WVEk8oslMxxeGC5XwBFE9AOlvh378EPA==}
    dependencies:
      '@volar/typescript': 1.3.0-alpha.0
      '@volar/vue-language-core': 1.2.0
    dev: true

  /@vue/compiler-core/3.2.47:
    resolution: {integrity: sha512-p4D7FDnQb7+YJmO2iPEv0SQNeNzcbHdGByJDsT4lynf63AFkOTFN07HsiRSvjGo0QrxR/o3d0hUyNCUnBU2Tig==}
    dependencies:
      '@babel/parser': 7.21.3
      '@vue/shared': 3.2.47
      estree-walker: 2.0.2
      source-map: 0.6.1

  /@vue/compiler-dom/3.2.47:
    resolution: {integrity: sha512-dBBnEHEPoftUiS03a4ggEig74J2YBZ2UIeyfpcRM2tavgMWo4bsEfgCGsu+uJIL/vax9S+JztH8NmQerUo7shQ==}
    dependencies:
      '@vue/compiler-core': 3.2.47
      '@vue/shared': 3.2.47

  /@vue/compiler-sfc/3.2.47:
    resolution: {integrity: sha512-rog05W+2IFfxjMcFw10tM9+f7i/+FFpZJJ5XHX72NP9eC2uRD+42M3pYcQqDXVYoj74kHMSEdQ/WmCjt8JFksQ==}
    dependencies:
      '@babel/parser': 7.21.3
      '@vue/compiler-core': 3.2.47
      '@vue/compiler-dom': 3.2.47
      '@vue/compiler-ssr': 3.2.47
      '@vue/reactivity-transform': 3.2.47
      '@vue/shared': 3.2.47
      estree-walker: 2.0.2
      magic-string: 0.25.9
      postcss: 8.4.21
      source-map: 0.6.1

  /@vue/compiler-ssr/3.2.47:
    resolution: {integrity: sha512-wVXC+gszhulcMD8wpxMsqSOpvDZ6xKXSVWkf50Guf/S+28hTAXPDYRTbLQ3EDkOP5Xz/+SY37YiwDquKbJOgZw==}
    dependencies:
      '@vue/compiler-dom': 3.2.47
      '@vue/shared': 3.2.47

  /@vue/devtools-api/6.5.0:
    resolution: {integrity: sha512-o9KfBeaBmCKl10usN4crU53fYtC1r7jJwdGKjPT24t348rHxgfpZ0xL3Xm/gLUYnc0oTp8LAmrxOeLyu6tbk2Q==}
    dev: false

  /@vue/reactivity-transform/3.2.47:
    resolution: {integrity: sha512-m8lGXw8rdnPVVIdIFhf0LeQ/ixyHkH5plYuS83yop5n7ggVJU+z5v0zecwEnX7fa7HNLBhh2qngJJkxpwEEmYA==}
    dependencies:
      '@babel/parser': 7.21.3
      '@vue/compiler-core': 3.2.47
      '@vue/shared': 3.2.47
      estree-walker: 2.0.2
      magic-string: 0.25.9

  /@vue/reactivity/3.2.47:
    resolution: {integrity: sha512-7khqQ/75oyyg+N/e+iwV6lpy1f5wq759NdlS1fpAhFXa8VeAIKGgk2E/C4VF59lx5b+Ezs5fpp/5WsRYXQiKxQ==}
    dependencies:
      '@vue/shared': 3.2.47

  /@vue/runtime-core/3.2.47:
    resolution: {integrity: sha512-RZxbLQIRB/K0ev0K9FXhNbBzT32H9iRtYbaXb0ZIz2usLms/D55dJR2t6cIEUn6vyhS3ALNvNthI+Q95C+NOpA==}
    dependencies:
      '@vue/reactivity': 3.2.47
      '@vue/shared': 3.2.47

  /@vue/runtime-dom/3.2.47:
    resolution: {integrity: sha512-ArXrFTjS6TsDei4qwNvgrdmHtD930KgSKGhS5M+j8QxXrDJYLqYw4RRcDy1bz1m1wMmb6j+zGLifdVHtkXA7gA==}
    dependencies:
      '@vue/runtime-core': 3.2.47
      '@vue/shared': 3.2.47
      csstype: 2.6.21

  /@vue/server-renderer/3.2.47_vue@3.2.47:
    resolution: {integrity: sha512-dN9gc1i8EvmP9RCzvneONXsKfBRgqFeFZLurmHOveL7oH6HiFXJw5OGu294n1nHc/HMgTy6LulU/tv5/A7f/LA==}
    peerDependencies:
      vue: 3.2.47
    dependencies:
      '@vue/compiler-ssr': 3.2.47
      '@vue/shared': 3.2.47
      vue: 3.2.47

  /@vue/shared/3.2.47:
    resolution: {integrity: sha512-BHGyyGN3Q97EZx0taMQ+OLNuZcW3d37ZEVmEAyeoA9ERdGvm9Irc/0Fua8SNyOtV1w6BS4q25wbMzJujO9HIfQ==}

  /@vueuse/core/9.13.0_vue@3.2.47:
    resolution: {integrity: sha512-pujnclbeHWxxPRqXWmdkKV5OX4Wk4YeK7wusHqRwU0Q7EFusHoqNA/aPhB6KCh9hEqJkLAJo7bb0Lh9b+OIVzw==}
    dependencies:
      '@types/web-bluetooth': 0.0.16
      '@vueuse/metadata': 9.13.0
      '@vueuse/shared': 9.13.0_vue@3.2.47
      vue-demi: 0.13.11_vue@3.2.47
    transitivePeerDependencies:
      - '@vue/composition-api'
      - vue
    dev: true

  /@vueuse/metadata/9.13.0:
    resolution: {integrity: sha512-gdU7TKNAUVlXXLbaF+ZCfte8BjRJQWPCa2J55+7/h+yDtzw3vOoGQDRXzI6pyKyo6bXFT5/QoPE4hAknExjRLQ==}
    dev: true

  /@vueuse/shared/9.13.0_vue@3.2.47:
    resolution: {integrity: sha512-UrnhU+Cnufu4S6JLCPZnkWh0WwZGUp72ktOF2DFptMlOs3TOdVv8xJN53zhHGARmVOsz5KqOls09+J1NR6sBKw==}
    dependencies:
      vue-demi: 0.13.11_vue@3.2.47
    transitivePeerDependencies:
      - '@vue/composition-api'
      - vue
    dev: true

  /acorn/8.8.2:
    resolution: {integrity: sha512-xjIYgE8HBrkpd/sJqOGNspf8uHG+NOHGOw6a/Urj8taM2EXfdNAH2oFcPeIFfsv3+kz/mJrS5VuMqbNLjCa2vw==}
    engines: {node: '>=0.4.0'}
    hasBin: true
    dev: true

  /anymatch/3.1.3:
    resolution: {integrity: sha512-KMReFUr0B4t+D+OBkjR3KYqvocp2XaSzO55UcB6mgQMd3KbcE+mWTyvVV7D/zsdEbNnV6acZUutkiHQXvTr1Rw==}
    engines: {node: '>= 8'}
    dependencies:
      normalize-path: 3.0.0
      picomatch: 2.3.1
    dev: true

  /balanced-match/1.0.2:
    resolution: {integrity: sha512-3oSeUO0TMV67hN1AmbXsK4yaqU7tjiHlbxRDZOpH0KW9+CeX4bRAaX0Anxt0tx2MrpRpWwQaPwIlISEJhYU5Pw==}
    dev: true

  /binary-extensions/2.2.0:
    resolution: {integrity: sha512-jDctJ/IVQbZoJykoeHbhXpOlNBqGNcwXJKJog42E5HDPUwQTSdjCHdihjj0DlnheQ7blbT6dHOafNAiS8ooQKA==}
    engines: {node: '>=8'}
    dev: true

  /brace-expansion/2.0.1:
    resolution: {integrity: sha512-XnAIvQ8eM+kC6aULx6wuQiwVsnzsi9d3WxzV3FpWTGA19F621kwdbsAcFKXgKUHZWsy+mY6iL1sHTxWEFCytDA==}
    dependencies:
      balanced-match: 1.0.2
    dev: true

  /braces/3.0.2:
    resolution: {integrity: sha512-b8um+L1RzM3WDSzvhm6gIz1yfTbBt6YTlcEKAvsmqCZZFw46z626lVj9j1yEPW33H5H+lBQpZMP1k8l+78Ha0A==}
    engines: {node: '>=8'}
    dependencies:
      fill-range: 7.0.1
    dev: true

  /cac/6.7.14:
    resolution: {integrity: sha512-b6Ilus+c3RrdDk+JhLKUAQfzzgLEPy6wcXqS7f/xe1EETvsDP6GORG7SFuOs6cID5YkqchW/LXZbX5bc8j7ZcQ==}
    engines: {node: '>=8'}
    dev: true

  /chokidar/3.5.3:
    resolution: {integrity: sha512-Dr3sfKRP6oTcjf2JmUmFJfeVMvXBdegxB0iVQ5eb2V10uFJUCAS8OByZdVAyVb8xXNz3GjjTgj9kLWsZTqE6kw==}
    engines: {node: '>= 8.10.0'}
    dependencies:
      anymatch: 3.1.3
      braces: 3.0.2
      glob-parent: 5.1.2
      is-binary-path: 2.1.0
      is-glob: 4.0.3
      normalize-path: 3.0.0
      readdirp: 3.6.0
    optionalDependencies:
      fsevents: 2.3.2
    dev: true

  /colorette/2.0.19:
    resolution: {integrity: sha512-3tlv/dIP7FWvj3BsbHrGLJ6l/oKh1O3TcgBqMn+yyCagOxc23fyzDS6HypQbgxWbkpDnf52p1LuR4eWDQ/K9WQ==}
    dev: true

  /consola/3.1.0:
    resolution: {integrity: sha512-rrrJE6rP0qzl/Srg+C9x/AE5Kxfux7reVm1Wh0wCjuXvih6DqZgqDZe8auTD28fzJ9TF0mHlSDrPpWlujQRo1Q==}
    dev: true

  /cross-spawn/7.0.3:
    resolution: {integrity: sha512-iRDPJKUPVEND7dHPO8rkbOnPpyDygcDFtWjpeWNCgy8WP2rXcxXL8TskReQl6OrB2G7+UJrags1q15Fudc7G6w==}
    engines: {node: '>= 8'}
    dependencies:
      path-key: 3.1.1
      shebang-command: 2.0.0
      which: 2.0.2
    dev: true

  /css-tree/2.3.1:
    resolution: {integrity: sha512-6Fv1DV/TYw//QF5IzQdqsNDjx/wc8TrMBZsqjL9eW01tWb7R7k/mq+/VXfJCl7SoD5emsJop9cOByJZfs8hYIw==}
    engines: {node: ^10 || ^12.20.0 || ^14.13.0 || >=15.0.0}
    dependencies:
      mdn-data: 2.0.30
      source-map-js: 1.0.2
    dev: true

  /csstype/2.6.21:
    resolution: {integrity: sha512-Z1PhmomIfypOpoMjRQB70jfvy/wxT50qW08YXO5lMIJkrdq4yOTR+AW7FqutScmB9NkLwxo+jU+kZLbofZZq/w==}

  /de-indent/1.0.2:
    resolution: {integrity: sha512-e/1zu3xH5MQryN2zdVaF0OrdNLUbvWxzMbi+iNA6Bky7l1RoP8a2fIbRocyHclXt/arDrrR6lL3TqFD9pMQTsg==}
    dev: true

  /debug/4.3.4:
    resolution: {integrity: sha512-PRWFHuSU3eDtQJPvnNY7Jcket1j0t5OuOsFzPPzsekD52Zl8qUfFIPEiswXqIvHWGVHOgX+7G/vCNNhehwxfkQ==}
    engines: {node: '>=6.0'}
    peerDependencies:
      supports-color: '*'
    peerDependenciesMeta:
      supports-color:
        optional: true
    dependencies:
      ms: 2.1.2
    dev: true

  /defu/6.1.2:
    resolution: {integrity: sha512-+uO4+qr7msjNNWKYPHqN/3+Dx3NFkmIzayk2L1MyZQlvgZb/J1A0fo410dpKrN2SnqFjt8n4JL8fDJE0wIgjFQ==}
    dev: true

  /destr/1.2.2:
    resolution: {integrity: sha512-lrbCJwD9saUQrqUfXvl6qoM+QN3W7tLV5pAOs+OqOmopCCz/JkE05MHedJR1xfk4IAnZuJXPVuN5+7jNA2ZCiA==}
    dev: true

  /duplexer/0.1.2:
    resolution: {integrity: sha512-jtD6YG370ZCIi/9GTaJKQxWTZD045+4R4hTk/x1UyoqadyJ9x9CgSi1RlVDQF8U2sxLLSnFkCaMihqljHIWgMg==}
    dev: true

  /esbuild/0.17.12:
    resolution: {integrity: sha512-bX/zHl7Gn2CpQwcMtRogTTBf9l1nl+H6R8nUbjk+RuKqAE3+8FDulLA+pHvX7aA7Xe07Iwa+CWvy9I8Y2qqPKQ==}
    engines: {node: '>=12'}
    hasBin: true
    requiresBuild: true
    optionalDependencies:
      '@esbuild/android-arm': 0.17.12
      '@esbuild/android-arm64': 0.17.12
      '@esbuild/android-x64': 0.17.12
      '@esbuild/darwin-arm64': 0.17.12
      '@esbuild/darwin-x64': 0.17.12
      '@esbuild/freebsd-arm64': 0.17.12
      '@esbuild/freebsd-x64': 0.17.12
      '@esbuild/linux-arm': 0.17.12
      '@esbuild/linux-arm64': 0.17.12
      '@esbuild/linux-ia32': 0.17.12
      '@esbuild/linux-loong64': 0.17.12
      '@esbuild/linux-mips64el': 0.17.12
      '@esbuild/linux-ppc64': 0.17.12
      '@esbuild/linux-riscv64': 0.17.12
      '@esbuild/linux-s390x': 0.17.12
      '@esbuild/linux-x64': 0.17.12
      '@esbuild/netbsd-x64': 0.17.12
      '@esbuild/openbsd-x64': 0.17.12
      '@esbuild/sunos-x64': 0.17.12
      '@esbuild/win32-arm64': 0.17.12
      '@esbuild/win32-ia32': 0.17.12
      '@esbuild/win32-x64': 0.17.12
    dev: true

  /escape-string-regexp/5.0.0:
    resolution: {integrity: sha512-/veY75JbMK4j1yjvuUxuVsiS/hr/4iHs9FTT6cgTexxdE0Ly/glccBAkloH/DofkjRbZU3bnoj38mOmhkZ0lHw==}
    engines: {node: '>=12'}
    dev: true

  /estree-walker/2.0.2:
    resolution: {integrity: sha512-Rfkk/Mp/DL7JVje3u18FxFujQlTNR2q6QfMSMB7AvCBx91NGj/ba3kCfza0f6dVDbw7YlRf/nDrn7pQrCCyQ/w==}

  /execa/5.1.1:
    resolution: {integrity: sha512-8uSpZZocAZRBAPIEINJj3Lo9HyGitllczc27Eh5YYojjMFMn8yHMDMaUHE2Jqfq05D/wucwI4JGURyXt1vchyg==}
    engines: {node: '>=10'}
    dependencies:
      cross-spawn: 7.0.3
      get-stream: 6.0.1
      human-signals: 2.1.0
      is-stream: 2.0.1
      merge-stream: 2.0.0
      npm-run-path: 4.0.1
      onetime: 5.1.2
      signal-exit: 3.0.7
      strip-final-newline: 2.0.0
    dev: true

  /fast-glob/3.2.12:
    resolution: {integrity: sha512-DVj4CQIYYow0BlaelwK1pHl5n5cRSJfM60UA0zK891sVInoPri2Ekj7+e1CT3/3qxXenpI+nBBmQAcJPJgaj4w==}
    engines: {node: '>=8.6.0'}
    dependencies:
      '@nodelib/fs.stat': 2.0.5
      '@nodelib/fs.walk': 1.2.8
      glob-parent: 5.1.2
      merge2: 1.4.1
      micromatch: 4.0.5
    dev: true

  /fastq/1.15.0:
    resolution: {integrity: sha512-wBrocU2LCXXa+lWBt8RoIRD89Fi8OdABODa/kEnyeyjS5aZO5/GNvI5sEINADqP/h8M29UHTHUb53sUu5Ihqdw==}
    dependencies:
      reusify: 1.0.4
    dev: true

  /fill-range/7.0.1:
    resolution: {integrity: sha512-qOo9F+dMUmC2Lcb4BbVvnKJxTPjCm+RRpe4gDuGrzkL7mEVl/djYSu2OdQ2Pa302N4oqkSg9ir6jaLWJ2USVpQ==}
    engines: {node: '>=8'}
    dependencies:
      to-regex-range: 5.0.1
    dev: true

  /find-up/5.0.0:
    resolution: {integrity: sha512-78/PXT1wlLLDgTzDs7sjq9hzz0vXD+zn+7wypEe4fXQxCmdmqfGsEPQxmiCSQI3ajFV91bVSsvNtrJRiW6nGng==}
    engines: {node: '>=10'}
    dependencies:
      locate-path: 6.0.0
      path-exists: 4.0.0
    dev: true

  /fsevents/2.3.2:
    resolution: {integrity: sha512-xiqMQR4xAeHTuB9uWm+fFRcIOgKBMiOBP+eXiyT7jsgVCq1bkVygt00oASowB7EdtpOHaaPgKt812P9ab+DDKA==}
    engines: {node: ^8.16.0 || ^10.6.0 || >=11.0.0}
    os: [darwin]
    requiresBuild: true
    dev: true
    optional: true

  /function-bind/1.1.1:
    resolution: {integrity: sha512-yIovAzMX49sF8Yl58fSCWJ5svSLuaibPxXQJFLmBObTuCr0Mf1KiPopGM9NiFjiYBCbfaa2Fh6breQ6ANVTI0A==}
    dev: true

  /get-stream/6.0.1:
    resolution: {integrity: sha512-ts6Wi+2j3jQjqi70w5AlN8DFnkSwC+MqmxEzdEALB2qXZYV3X/b1CTfgPLGJNMeAWxdPfU8FO1ms3NUfaHCPYg==}
    engines: {node: '>=10'}
    dev: true

  /glob-parent/5.1.2:
    resolution: {integrity: sha512-AOIgSQCepiJYwP3ARnGx+5VnTu2HBYdzbGP45eLw1vr3zB3vZLeyed1sC9hnbcOc9/SrMyM5RPQrkGz4aS9Zow==}
    engines: {node: '>= 6'}
    dependencies:
      is-glob: 4.0.3
    dev: true

  /gzip-size/6.0.0:
    resolution: {integrity: sha512-ax7ZYomf6jqPTQ4+XCpUGyXKHk5WweS+e05MBO4/y3WJ5RkmPXNKvX+bx1behVILVwr6JSQvZAku021CHPXG3Q==}
    engines: {node: '>=10'}
    dependencies:
      duplexer: 0.1.2
    dev: true

  /has/1.0.3:
    resolution: {integrity: sha512-f2dvO0VU6Oej7RkWJGrehjbzMAjFp5/VKPp5tTpWIV4JHHZK1/BxbFRtf/siA2SWTe09caDmVtYYzWEIbBS4zw==}
    engines: {node: '>= 0.4.0'}
    dependencies:
      function-bind: 1.1.1
    dev: true

  /he/1.2.0:
    resolution: {integrity: sha512-F/1DnUGPopORZi0ni+CvrCgHQ5FyEAHRLSApuYWMmrbSwoN2Mn/7k+Gl38gJnR7yyDZk6WLXwiGod1JOWNDKGw==}
    hasBin: true
    dev: true

  /human-signals/2.1.0:
    resolution: {integrity: sha512-B4FFZ6q/T2jhhksgkbEW3HBvWIfDW85snkQgawt07S7J5QXTk6BkNV+0yAeZrM5QpMAdYlocGoljn0sJ/WQkFw==}
    engines: {node: '>=10.17.0'}
    dev: true

  /is-binary-path/2.1.0:
    resolution: {integrity: sha512-ZMERYes6pDydyuGidse7OsHxtbI7WVeUEozgR/g7rd0xUimYNlvZRE/K2MgZTjWy725IfelLeVcEM97mmtRGXw==}
    engines: {node: '>=8'}
    dependencies:
      binary-extensions: 2.2.0
    dev: true

  /is-core-module/2.11.0:
    resolution: {integrity: sha512-RRjxlvLDkD1YJwDbroBHMb+cukurkDWNyHx7D3oNB5x9rb5ogcksMC5wHCadcXoo67gVr/+3GFySh3134zi6rw==}
    dependencies:
      has: 1.0.3
    dev: true

  /is-extglob/2.1.1:
    resolution: {integrity: sha512-SbKbANkN603Vi4jEZv49LeVJMn4yGwsbzZworEoyEiutsN3nJYdbO36zfhGJ6QEDpOZIFkDtnq5JRxmvl3jsoQ==}
    engines: {node: '>=0.10.0'}
    dev: true

  /is-glob/4.0.3:
    resolution: {integrity: sha512-xelSayHH36ZgE7ZWhli7pW34hNbNl8Ojv5KVmkJD4hBdD3th8Tfk9vYasLM+mXWOZhFkgZfxhLSnrwRr4elSSg==}
    engines: {node: '>=0.10.0'}
    dependencies:
      is-extglob: 2.1.1
    dev: true

  /is-number/7.0.0:
    resolution: {integrity: sha512-41Cifkg6e8TylSpdtTpeLVMqvSBEVzTttHvERD741+pnZ8ANv0004MRL43QKPDlK9cGvNp6NZWZUBlbGXYxxng==}
    engines: {node: '>=0.12.0'}
    dev: true

  /is-stream/2.0.1:
    resolution: {integrity: sha512-hFoiJiTl63nn+kstHGBtewWSKnQLpyb155KHheA1l39uvtO9nWIop1p3udqPcUd/xbF1VLMO4n7OI6p7RbngDg==}
    engines: {node: '>=8'}
    dev: true

  /isexe/2.0.0:
    resolution: {integrity: sha512-RHxMLp9lnKHGHRng9QFhRCMbYAcVpn69smSGcq3f36xjgVVWThj4qqLbTLlq7Ssj8B+fIQ1EuCEGI2lKsyQeIw==}
    dev: true

  /jiti/1.18.2:
    resolution: {integrity: sha512-QAdOptna2NYiSSpv0O/BwoHBSmz4YhpzJHyi+fnMRTXFjp7B8i/YG5Z8IfusxB1ufjcD2Sre1F3R+nX3fvy7gg==}
    hasBin: true
    dev: true

  /jsonc-parser/3.2.0:
    resolution: {integrity: sha512-gfFQZrcTc8CnKXp6Y4/CBT3fTc0OVuDofpre4aEeEpSBPV5X5v4+Vmx+8snU7RLPrNHPKSgLxGo9YuQzz20o+w==}
    dev: true

  /kolorist/1.7.0:
    resolution: {integrity: sha512-ymToLHqL02udwVdbkowNpzjFd6UzozMtshPQKVi5k1EjKRqKqBrOnE9QbLEb0/pV76SAiIT13hdL8R6suc+f3g==}
    dev: true

  /local-pkg/0.4.3:
    resolution: {integrity: sha512-SFppqq5p42fe2qcZQqqEOiVRXl+WCP1MdT6k7BDEW1j++sp5fIY+/fdRQitvKgB5BrBcmrs5m/L0v2FrU5MY1g==}
    engines: {node: '>=14'}
    dev: true

  /locate-path/6.0.0:
    resolution: {integrity: sha512-iPZK6eYjbxRu3uB4/WZ3EsEIMJFMqAoopl3R+zuq0UjcAm/MO6KCweDgPfP3elTztoKP3KtnVHxTn2NHBSDVUw==}
    engines: {node: '>=10'}
    dependencies:
      p-locate: 5.0.0
    dev: true

  /magic-string/0.25.9:
    resolution: {integrity: sha512-RmF0AsMzgt25qzqqLc1+MbHmhdx0ojF2Fvs4XnOqz2ZOBXzzkEwc/dJQZCYHAn7v1jbVOjAZfK8msRn4BxO4VQ==}
    dependencies:
      sourcemap-codec: 1.4.8

  /magic-string/0.30.0:
    resolution: {integrity: sha512-LA+31JYDJLs82r2ScLrlz1GjSgu66ZV518eyWT+S8VhyQn/JL0u9MeBOvQMGYiPk1DBiSN9DDMOcXvigJZaViQ==}
    engines: {node: '>=12'}
    dependencies:
      '@jridgewell/sourcemap-codec': 1.4.15
    dev: true

  /mdn-data/2.0.30:
    resolution: {integrity: sha512-GaqWWShW4kv/G9IEucWScBx9G1/vsFZZJUO+tD26M8J8z3Kw5RDQjaoZe03YAClgeS/SWPOcb4nkFBTEi5DUEA==}
    dev: true

  /merge-stream/2.0.0:
    resolution: {integrity: sha512-abv/qOcuPfk3URPfDzmZU1LKmuw8kT+0nIHvKrKgFrwifol/doWcdA4ZqsWQ8ENrFKkd67Mfpo/LovbIUsbt3w==}
    dev: true

  /merge2/1.4.1:
    resolution: {integrity: sha512-8q7VEgMJW4J8tcfVPy8g09NcQwZdbwFEqhe/WZkoIzjn/3TGDwtOCYtXGxA3O8tPzpczCCDgv+P2P5y00ZJOOg==}
    engines: {node: '>= 8'}
    dev: true

  /micromatch/4.0.5:
    resolution: {integrity: sha512-DMy+ERcEW2q8Z2Po+WNXuw3c5YaUSFjAO5GsJqfEl7UjvtIuFKO6ZrKvcItdy98dwFI2N1tg3zNIdKaQT+aNdA==}
    engines: {node: '>=8.6'}
    dependencies:
      braces: 3.0.2
      picomatch: 2.3.1
    dev: true

  /mimic-fn/2.1.0:
    resolution: {integrity: sha512-OqbOk5oEQeAZ8WXWydlu9HJjz9WVdEIvamMCcXmuqUYjTknH/sqsWvhQ3vgwKFRR1HpjvNBKQ37nbJgYzGqGcg==}
    engines: {node: '>=6'}
    dev: true

  /minimatch/6.2.0:
    resolution: {integrity: sha512-sauLxniAmvnhhRjFwPNnJKaPFYyddAgbYdeUpHULtCT/GhzdCx/MDNy+Y40lBxTQUrMzDE8e0S43Z5uqfO0REg==}
    engines: {node: '>=10'}
    dependencies:
      brace-expansion: 2.0.1
    dev: true

  /minimatch/7.4.5:
    resolution: {integrity: sha512-OzOamaOmNBJZUv2qqY1OSWa+++4YPpOkLgkc0w30Oov5ufKlWWXnFUl0l4dgmSv5Shq/zRVkEOXAe2NaqO4l5Q==}
    engines: {node: '>=10'}
    dependencies:
      brace-expansion: 2.0.1
    dev: true

  /minimatch/9.0.0:
    resolution: {integrity: sha512-0jJj8AvgKqWN05mrwuqi8QYKx1WmYSUoKSxu5Qhs9prezTz10sxAHGNZe9J9cqIJzta8DWsleh2KaVaLl6Ru2w==}
    engines: {node: '>=16 || 14 >=14.17'}
    dependencies:
      brace-expansion: 2.0.1
    dev: true

  /mlly/1.2.0:
    resolution: {integrity: sha512-+c7A3CV0KGdKcylsI6khWyts/CYrGTrRVo4R/I7u/cUsy0Conxa6LUhiEzVKIw14lc2L5aiO4+SeVe4TeGRKww==}
    dependencies:
      acorn: 8.8.2
      pathe: 1.1.0
      pkg-types: 1.0.2
      ufo: 1.1.1
    dev: true

  /mrmime/1.0.1:
    resolution: {integrity: sha512-hzzEagAgDyoU1Q6yg5uI+AorQgdvMCur3FcKf7NhMKWsaYg+RnbTyHRa/9IlLF9rf455MOCtcqqrQQ83pPP7Uw==}
    engines: {node: '>=10'}
    dev: true

  /ms/2.1.2:
    resolution: {integrity: sha512-sGkPx+VjMtmA6MX27oA4FBFELFCZZ4S4XqeGOXCv68tT+jb3vk/RyaKWP0PTKyWtmLSM0b+adUTEvbs1PEaH2w==}
    dev: true

  /muggle-string/0.2.2:
    resolution: {integrity: sha512-YVE1mIJ4VpUMqZObFndk9CJu6DBJR/GB13p3tXuNbwD4XExaI5EOuRl6BHeIDxIqXZVxSfAC+y6U1Z/IxCfKUg==}
    dev: true

  /nanoid/3.3.4:
    resolution: {integrity: sha512-MqBkQh/OHTS2egovRtLk45wEyNXwF+cokD+1YPf9u5VfJiRdAiRwB2froX5Co9Rh20xs4siNPm8naNotSD6RBw==}
    engines: {node: ^10 || ^12 || ^13.7 || ^14 || >=15.0.1}
    hasBin: true

  /node-fetch-native/1.1.0:
    resolution: {integrity: sha512-nl5goFCig93JZ9FIV8GHT9xpNqXbxQUzkOmKIMKmncsBH9jhg7qKex8hirpymkBFmNQ114chEEG5lS4wgK2I+Q==}
    dev: true

  /normalize-path/3.0.0:
    resolution: {integrity: sha512-6eZs5Ls3WtCisHWp9S2GUy8dqkpGi4BVSz3GaqiE6ezub0512ESztXUwUB6C6IKbQkY2Pnb/mD4WYojCRwcwLA==}
    engines: {node: '>=0.10.0'}
    dev: true

  /npm-run-path/4.0.1:
    resolution: {integrity: sha512-S48WzZW777zhNIrn7gxOlISNAqi9ZC/uQFnRdbeIHhZhCA6UqpkOT8T1G7BvfdgP4Er8gF4sUbaS0i7QvIfCWw==}
    engines: {node: '>=8'}
    dependencies:
      path-key: 3.1.1
    dev: true

  /ofetch/1.0.1:
    resolution: {integrity: sha512-icBz2JYfEpt+wZz1FRoGcrMigjNKjzvufE26m9+yUiacRQRHwnNlGRPiDnW4op7WX/MR6aniwS8xw8jyVelF2g==}
    dependencies:
      destr: 1.2.2
      node-fetch-native: 1.1.0
      ufo: 1.1.1
    dev: true

  /onetime/5.1.2:
    resolution: {integrity: sha512-kbpaSSGJTWdAY5KPVeMOKXSrPtr8C8C7wodJbcsd51jRnmD+GZu8Y0VoU6Dm5Z4vWr0Ig/1NKuWRKf7j5aaYSg==}
    engines: {node: '>=6'}
    dependencies:
      mimic-fn: 2.1.0
    dev: true

  /p-limit/3.1.0:
    resolution: {integrity: sha512-TYOanM3wGwNGsZN2cVTYPArw454xnXj5qmWF1bEoAc4+cU/ol7GVh7odevjp1FNHduHc3KZMcFduxU5Xc6uJRQ==}
    engines: {node: '>=10'}
    dependencies:
      yocto-queue: 0.1.0
    dev: true

  /p-locate/5.0.0:
    resolution: {integrity: sha512-LaNjtRWUBY++zB5nE/NwcaoMylSPk+S+ZHNB1TzdbMJMny6dynpAGt7X/tl/QYq3TIeE6nxHppbo2LGymrG5Pw==}
    engines: {node: '>=10'}
    dependencies:
      p-limit: 3.1.0
    dev: true

  /path-exists/4.0.0:
    resolution: {integrity: sha512-ak9Qy5Q7jYb2Wwcey5Fpvg2KoAc/ZIhLSLOSBmRmygPsGwkVVt0fZa0qrtMz+m6tJTAHfZQ8FnmB4MG4LWy7/w==}
    engines: {node: '>=8'}
    dev: true

  /path-key/3.1.1:
    resolution: {integrity: sha512-ojmeN0qd+y0jszEtoY48r0Peq5dwMEkIlCOu6Q5f41lfkswXuKtYrhgoTpLnyIcHm24Uhqx+5Tqm2InSwLhE6Q==}
    engines: {node: '>=8'}
    dev: true

  /path-parse/1.0.7:
    resolution: {integrity: sha512-LDJzPVEEEPR+y48z93A0Ed0yXb8pAByGWo/k5YYdYgpY2/2EsOsksJrq7lOHxryrVOn1ejG6oAp8ahvOIQD8sw==}
    dev: true

  /pathe/1.1.0:
    resolution: {integrity: sha512-ODbEPR0KKHqECXW1GoxdDb+AZvULmXjVPy4rt+pGo2+TnjJTIPJQSVS6N63n8T2Ip+syHhbn52OewKicV0373w==}
    dev: true

  /perfect-debounce/0.1.3:
    resolution: {integrity: sha512-NOT9AcKiDGpnV/HBhI22Str++XWcErO/bALvHCuhv33owZW/CjH8KAFLZDCmu3727sihe0wTxpDhyGc6M8qacQ==}
    dev: true

  /picocolors/1.0.0:
    resolution: {integrity: sha512-1fygroTLlHu66zi26VoTDv8yRgm0Fccecssto+MhsZ0D/DGW2sm8E8AjW7NU5VVTRt5GxbeZ5qBuJr+HyLYkjQ==}

  /picomatch/2.3.1:
    resolution: {integrity: sha512-JU3teHTNjmE2VCGFzuY8EXzCDVwEqB2a8fsIvwaStHhAWJEeVd1o1QD80CU6+ZdEXXSLbSsuLwJjkCBWqRQUVA==}
    engines: {node: '>=8.6'}
    dev: true

  /pkg-types/1.0.2:
    resolution: {integrity: sha512-hM58GKXOcj8WTqUXnsQyJYXdeAPbythQgEF3nTcEo+nkD49chjQ9IKm/QJy9xf6JakXptz86h7ecP2024rrLaQ==}
    dependencies:
      jsonc-parser: 3.2.0
      mlly: 1.2.0
      pathe: 1.1.0
    dev: true

  /postcss/8.4.21:
    resolution: {integrity: sha512-tP7u/Sn/dVxK2NnruI4H9BG+x+Wxz6oeZ1cJ8P6G/PZY0IKk4k/63TDsQf2kQq3+qoJeLm2kIBUNlZe3zgb4Zg==}
    engines: {node: ^10 || ^12 || >=14}
    dependencies:
      nanoid: 3.3.4
      picocolors: 1.0.0
      source-map-js: 1.0.2

  /queue-microtask/1.2.3:
    resolution: {integrity: sha512-NuaNSa6flKT5JaSYQzJok04JzTL1CA6aGhv5rfLW3PgqA+M2ChpZQnAC8h8i4ZFkBS8X5RqkDBHA7r4hej3K9A==}
    dev: true

  /readdirp/3.6.0:
    resolution: {integrity: sha512-hOS089on8RduqdbhvQ5Z37A0ESjsqz6qnRcffsMU3495FuTdqSm+7bhJ29JvIOsBDEEnan5DPu9t3To9VRlMzA==}
    engines: {node: '>=8.10.0'}
    dependencies:
      picomatch: 2.3.1
    dev: true

  /resolve/1.22.1:
    resolution: {integrity: sha512-nBpuuYuY5jFsli/JIs1oldw6fOQCBioohqWZg/2hiaOybXOft4lonv85uDOKXdf8rhyK159cxU5cDcK/NKk8zw==}
    hasBin: true
    dependencies:
      is-core-module: 2.11.0
      path-parse: 1.0.7
      supports-preserve-symlinks-flag: 1.0.0
    dev: true

  /reusify/1.0.4:
    resolution: {integrity: sha512-U9nH88a3fc/ekCF1l0/UP1IosiuIjyTh7hBvXVMHYgVcfGvt897Xguj2UOLDeI5BG2m7/uwyaLVT6fbtCwTyzw==}
    engines: {iojs: '>=1.0.0', node: '>=0.10.0'}
    dev: true

  /rollup/3.20.0:
    resolution: {integrity: sha512-YsIfrk80NqUDrxrjWPXUa7PWvAfegZEXHuPsEZg58fGCdjL1I9C1i/NaG+L+27kxxwkrG/QEDEQc8s/ynXWWGQ==}
    engines: {node: '>=14.18.0', npm: '>=8.0.0'}
    hasBin: true
    optionalDependencies:
      fsevents: 2.3.2
    dev: true

  /run-parallel/1.2.0:
    resolution: {integrity: sha512-5l4VyZR86LZ/lDxZTR6jqL8AFE2S0IFLMP26AbjsLVADxHdhB/c0GUsH+y39UfCi3dzz8OlQuPmnaJOMoDHQBA==}
    dependencies:
      queue-microtask: 1.2.3
    dev: true

  /scule/1.0.0:
    resolution: {integrity: sha512-4AsO/FrViE/iDNEPaAQlb77tf0csuq27EsVpy6ett584EcRTp6pTDLoGWVxCD77y5iU5FauOvhsI4o1APwPoSQ==}
    dev: true

  /shebang-command/2.0.0:
    resolution: {integrity: sha512-kHxr2zZpYtdmrN1qDjrrX/Z1rR1kG8Dx+gkpK1G4eXmvXswmcE1hTWBWYUzlraYw1/yZp6YuDY77YtvbN0dmDA==}
    engines: {node: '>=8'}
    dependencies:
      shebang-regex: 3.0.0
    dev: true

  /shebang-regex/3.0.0:
    resolution: {integrity: sha512-7++dFhtcx3353uBaq8DDR4NuxBetBzC7ZQOhmTQInHEd6bSrXdiEyzCvG07Z44UYdLShWUyXt5M/yhz8ekcb1A==}
    engines: {node: '>=8'}
    dev: true

  /signal-exit/3.0.7:
    resolution: {integrity: sha512-wnD2ZE+l+SPC/uoS0vXeE9L1+0wuaMqKlfz9AMUo38JsyLSBWSFcHR1Rri62LZc12vLr1gb3jl7iwQhgwpAbGQ==}
    dev: true

  /sirv/2.0.2:
    resolution: {integrity: sha512-4Qog6aE29nIjAOKe/wowFTxOdmbEZKb+3tsLljaBRzJwtqto0BChD2zzH0LhgCSXiI+V7X+Y45v14wBZQ1TK3w==}
    engines: {node: '>= 10'}
    dependencies:
      '@polka/url': 1.0.0-next.21
      mrmime: 1.0.1
      totalist: 3.0.1
    dev: true

  /source-map-js/1.0.2:
    resolution: {integrity: sha512-R0XvVJ9WusLiqTCEiGCmICCMplcCkIwwR11mOSD9CR5u+IXYdiseeEuXCVAjS54zqwkLcPNnmU4OeJ6tUrWhDw==}
    engines: {node: '>=0.10.0'}

  /source-map/0.6.1:
    resolution: {integrity: sha512-UjgapumWlbMhkBgzT7Ykc5YXUT46F0iKu8SGXq0bcwP5dz/h0Plj6enJqjz1Zbq2l5WaqYnrVbwWOWMyF3F47g==}
    engines: {node: '>=0.10.0'}

  /sourcemap-codec/1.4.8:
    resolution: {integrity: sha512-9NykojV5Uih4lgo5So5dtw+f0JgJX30KCNI8gwhz2J9A15wD0Ml6tjHKwf6fTSa6fAdVBdZeNOs9eJ71qCk8vA==}
    deprecated: Please use @jridgewell/sourcemap-codec instead

  /strip-final-newline/2.0.0:
    resolution: {integrity: sha512-BrpvfNAE3dcvq7ll3xVumzjKjZQ5tI1sEUIKr3Uoks0XUl45St3FlatVqef9prk4jRDzhW6WZg+3bk93y6pLjA==}
    engines: {node: '>=6'}
    dev: true

  /strip-literal/1.0.1:
    resolution: {integrity: sha512-QZTsipNpa2Ppr6v1AmJHESqJ3Uz247MUS0OjrnnZjFAvEoWqxuyFuXn2xLgMtRnijJShAa1HL0gtJyUs7u7n3Q==}
    dependencies:
      acorn: 8.8.2
    dev: true

  /supports-preserve-symlinks-flag/1.0.0:
    resolution: {integrity: sha512-ot0WnXS9fgdkgIcePe6RHNk1WA8+muPa6cSjeR3V8K27q9BB1rTE3R1p7Hv0z1ZyAc8s6Vvv8DIyWf681MAt0w==}
    engines: {node: '>= 0.4'}
    dev: true

<<<<<<< HEAD
  /three/0.150.1:
    resolution: {integrity: sha512-5C1MqKUWaHYo13BX0Q64qcdwImgnnjSOFgBscOzAo8MYCzEtqfQqorEKMcajnA3FHy1yVlIe9AmaMQ0OQracNA==}
=======
  /three@0.151.3:
    resolution: {integrity: sha512-+vbuqxFy8kzLeO5MgpBHUvP/EAiecaDwDuOPPDe6SbrZr96kccF0ktLngXc7xA7bzyd3N0t2f6mw3Z9y6JCojQ==}
>>>>>>> cb6ec58a

  /to-fast-properties/2.0.0:
    resolution: {integrity: sha512-/OaKK0xYrs3DmxRYqL/yDc+FxFUVYhDlXMhRmv3z915w2HF1tnN1omB354j8VUGO/hbRzyD6Y3sA7v7GS/ceog==}
    engines: {node: '>=4'}

  /to-regex-range/5.0.1:
    resolution: {integrity: sha512-65P7iz6X5yEr1cwcgvQxbbIw7Uk3gOy5dIdtZ4rDveLqhrdJP+Li/Hx6tyK0NEb+2GCyneCMJiGqrADCSNk8sQ==}
    engines: {node: '>=8.0'}
    dependencies:
      is-number: 7.0.0
    dev: true

  /totalist/3.0.1:
    resolution: {integrity: sha512-sf4i37nQ2LBx4m3wB74y+ubopq6W/dIzXg0FDGjsYnZHVa1Da8FH853wlL2gtUhg+xJXjfk3kUZS3BRoQeoQBQ==}
    engines: {node: '>=6'}
    dev: true

  /typescript/5.0.4:
    resolution: {integrity: sha512-cW9T5W9xY37cc+jfEnaUvX91foxtHkza3Nw3wkoF4sSlKn0MONdkdEndig/qPBWXNkmplh3NzayQzCiHM4/hqw==}
    engines: {node: '>=12.20'}
    hasBin: true
    dev: true

  /ufo/1.1.1:
    resolution: {integrity: sha512-MvlCc4GHrmZdAllBc0iUDowff36Q9Ndw/UzqmEKyrfSzokTd9ZCy1i+IIk5hrYKkjoYVQyNbrw7/F8XJ2rEwTg==}
    dev: true

  /unconfig/0.3.7:
    resolution: {integrity: sha512-1589b7oGa8ILBYpta7TndM5mLHLzHUqBfhszeZxuUBrjO/RoQ52VGVWsS3w0C0GLNxO9RPmqkf6BmIvBApaRdA==}
    dependencies:
      '@antfu/utils': 0.5.2
      defu: 6.1.2
      jiti: 1.18.2
    dev: true

  /unimport/3.0.6:
    resolution: {integrity: sha512-GYxGJ1Bri1oqx8VFDjdgooGzeK7jBk3bvhXmamTIpu3nONOcUMGwZbX7X0L5RA7OWMXpR4vzpSQP7pXUzJg1/Q==}
    dependencies:
      '@rollup/pluginutils': 5.0.2
      escape-string-regexp: 5.0.0
      fast-glob: 3.2.12
      local-pkg: 0.4.3
      magic-string: 0.30.0
      mlly: 1.2.0
      pathe: 1.1.0
      pkg-types: 1.0.2
      scule: 1.0.0
      strip-literal: 1.0.1
      unplugin: 1.3.1
    transitivePeerDependencies:
      - rollup
    dev: true

  /unocss/0.51.8_vite@4.2.1:
    resolution: {integrity: sha512-uty78ilhQ/HxvjIDLRZ0J6Kb6fSfTKv0afyP7iWQmqoG/qTBR33ambnuTmi2Dt5GzCxAY6tyCaWjK/FZ7mfEYg==}
    engines: {node: '>=14'}
    peerDependencies:
      '@unocss/webpack': 0.51.8
    peerDependenciesMeta:
      '@unocss/webpack':
        optional: true
    dependencies:
      '@unocss/astro': 0.51.8_vite@4.2.1
      '@unocss/cli': 0.51.8
      '@unocss/core': 0.51.8
      '@unocss/extractor-arbitrary-variants': 0.51.8
      '@unocss/postcss': 0.51.8
      '@unocss/preset-attributify': 0.51.8
      '@unocss/preset-icons': 0.51.8
      '@unocss/preset-mini': 0.51.8
      '@unocss/preset-tagify': 0.51.8
      '@unocss/preset-typography': 0.51.8
      '@unocss/preset-uno': 0.51.8
      '@unocss/preset-web-fonts': 0.51.8
      '@unocss/preset-wind': 0.51.8
      '@unocss/reset': 0.51.8
      '@unocss/transformer-attributify-jsx': 0.51.8
      '@unocss/transformer-attributify-jsx-babel': 0.51.8
      '@unocss/transformer-compile-class': 0.51.8
      '@unocss/transformer-directives': 0.51.8
      '@unocss/transformer-variant-group': 0.51.8
      '@unocss/vite': 0.51.8_vite@4.2.1
    transitivePeerDependencies:
      - rollup
      - supports-color
      - vite
    dev: true

  /unplugin-auto-import/0.15.3:
    resolution: {integrity: sha512-RLT8SqbPn4bT7yBshZId0uPSofKWnwr66RyDaxWaFb/+f7OTDOWAsVNz+hOQLBWSjvbekr2xZY9ccS8TDHJbCQ==}
    engines: {node: '>=14'}
    peerDependencies:
      '@nuxt/kit': ^3.2.2
      '@vueuse/core': '*'
    peerDependenciesMeta:
      '@nuxt/kit':
        optional: true
      '@vueuse/core':
        optional: true
    dependencies:
      '@antfu/utils': 0.7.2
      '@rollup/pluginutils': 5.0.2
      local-pkg: 0.4.3
      magic-string: 0.30.0
      minimatch: 9.0.0
      unimport: 3.0.6
      unplugin: 1.3.1
    transitivePeerDependencies:
      - rollup
    dev: true

  /unplugin-vue-components/0.24.1_vue@3.2.47:
    resolution: {integrity: sha512-T3A8HkZoIE1Cja95xNqolwza0yD5IVlgZZ1PVAGvVCx8xthmjsv38xWRCtHtwl+rvZyL9uif42SRkDGw9aCfMA==}
    engines: {node: '>=14'}
    peerDependencies:
      '@babel/parser': ^7.15.8
      '@nuxt/kit': ^3.2.2
      vue: 2 || 3
    peerDependenciesMeta:
      '@babel/parser':
        optional: true
      '@nuxt/kit':
        optional: true
    dependencies:
      '@antfu/utils': 0.7.2
      '@rollup/pluginutils': 5.0.2
      chokidar: 3.5.3
      debug: 4.3.4
      fast-glob: 3.2.12
      local-pkg: 0.4.3
      magic-string: 0.30.0
      minimatch: 7.4.5
      resolve: 1.22.1
      unplugin: 1.3.1
      vue: 3.2.47
    transitivePeerDependencies:
      - rollup
      - supports-color
    dev: true

  /unplugin/1.3.1:
    resolution: {integrity: sha512-h4uUTIvFBQRxUKS2Wjys6ivoeofGhxzTe2sRWlooyjHXVttcVfV/JiavNd3d4+jty0SVV0dxGw9AkY9MwiaCEw==}
    dependencies:
      acorn: 8.8.2
      chokidar: 3.5.3
      webpack-sources: 3.2.3
      webpack-virtual-modules: 0.5.0
    dev: true

  /vite-plugin-glsl/1.1.2_vite@4.2.1:
    resolution: {integrity: sha512-zmXsfc1vn2MlYve9t3FAoWuhLyoCkNS1TuQL+TkXZL7tGmBjRErp10eNYxcse5tK9oUC5MyJpNc4ElpQnx8DoA==}
    engines: {node: '>= 16.15.1', npm: '>= 8.11.0'}
    peerDependencies:
      vite: ^3.0.0 || ^4.0.0
    dependencies:
      '@rollup/pluginutils': 5.0.2
      vite: 4.2.1
    transitivePeerDependencies:
      - rollup
    dev: true

  /vite/4.2.1:
    resolution: {integrity: sha512-7MKhqdy0ISo4wnvwtqZkjke6XN4taqQ2TBaTccLIpOKv7Vp2h4Y+NpmWCnGDeSvvn45KxvWgGyb0MkHvY1vgbg==}
    engines: {node: ^14.18.0 || >=16.0.0}
    hasBin: true
    peerDependencies:
      '@types/node': '>= 14'
      less: '*'
      sass: '*'
      stylus: '*'
      sugarss: '*'
      terser: ^5.4.0
    peerDependenciesMeta:
      '@types/node':
        optional: true
      less:
        optional: true
      sass:
        optional: true
      stylus:
        optional: true
      sugarss:
        optional: true
      terser:
        optional: true
    dependencies:
      esbuild: 0.17.12
      postcss: 8.4.21
      resolve: 1.22.1
      rollup: 3.20.0
    optionalDependencies:
      fsevents: 2.3.2
    dev: true

  /vue-demi/0.13.11_vue@3.2.47:
    resolution: {integrity: sha512-IR8HoEEGM65YY3ZJYAjMlKygDQn25D5ajNFNoKh9RSDMQtlzCxtfQjdQgv9jjK+m3377SsJXY8ysq8kLCZL25A==}
    engines: {node: '>=12'}
    hasBin: true
    requiresBuild: true
    peerDependencies:
      '@vue/composition-api': ^1.0.0-rc.1
      vue: ^3.0.0-0 || ^2.6.0
    peerDependenciesMeta:
      '@vue/composition-api':
        optional: true
    dependencies:
      vue: 3.2.47
    dev: true

  /vue-router/4.1.6_vue@3.2.47:
    resolution: {integrity: sha512-DYWYwsG6xNPmLq/FmZn8Ip+qrhFEzA14EI12MsMgVxvHFDYvlr4NXpVF5hrRH1wVcDP8fGi5F4rxuJSl8/r+EQ==}
    peerDependencies:
      vue: ^3.2.0
    dependencies:
      '@vue/devtools-api': 6.5.0
      vue: 3.2.47
    dev: false

  /vue-template-compiler/2.7.14:
    resolution: {integrity: sha512-zyA5Y3ArvVG0NacJDkkzJuPQDF8RFeRlzV2vLeSnhSpieO6LK2OVbdLPi5MPPs09Ii+gMO8nY4S3iKQxBxDmWQ==}
    dependencies:
      de-indent: 1.0.2
      he: 1.2.0
    dev: true

  /vue-tsc/1.2.0_typescript@5.0.4:
    resolution: {integrity: sha512-rIlzqdrhyPYyLG9zxsVRa+JEseeS9s8F2BbVVVWRRsTZvJO2BbhLEb2HW3MY+DFma0378tnIqs+vfTzbcQtRFw==}
    hasBin: true
    peerDependencies:
      typescript: '*'
    dependencies:
      '@volar/vue-language-core': 1.2.0
      '@volar/vue-typescript': 1.2.0
      typescript: 5.0.4
    dev: true

  /vue/3.2.47:
    resolution: {integrity: sha512-60188y/9Dc9WVrAZeUVSDxRQOZ+z+y5nO2ts9jWXSTkMvayiWxCWOWtBQoYjLeccfXkiiPZWAHcV+WTPhkqJHQ==}
    dependencies:
      '@vue/compiler-dom': 3.2.47
      '@vue/compiler-sfc': 3.2.47
      '@vue/runtime-dom': 3.2.47
      '@vue/server-renderer': 3.2.47_vue@3.2.47
      '@vue/shared': 3.2.47

  /webpack-sources/3.2.3:
    resolution: {integrity: sha512-/DyMEOrDgLKKIG0fmvtz+4dUX/3Ghozwgm6iPp8KRhvn+eQf9+Q7GWxVNMk3+uCPWfdXYC4ExGBckIXdFEfH1w==}
    engines: {node: '>=10.13.0'}
    dev: true

  /webpack-virtual-modules/0.5.0:
    resolution: {integrity: sha512-kyDivFZ7ZM0BVOUteVbDFhlRt7Ah/CSPwJdi8hBpkK7QLumUqdLtVfm/PX/hkcnrvr0i77fO5+TjZ94Pe+C9iw==}
    dev: true

  /which/2.0.2:
    resolution: {integrity: sha512-BLI3Tl1TW3Pvl70l3yq3Y64i+awpwXqsGBYWkkqMtnbXgrMD+yj7rhW0kuEDxzJaYXGjEW5ogapKNMEKNMjibA==}
    engines: {node: '>= 8'}
    hasBin: true
    dependencies:
      isexe: 2.0.0
    dev: true

  /yocto-queue/0.1.0:
    resolution: {integrity: sha512-rVksvsnNCdJ/ohGc6xgPwyN8eheCxsiLM8mxuE/t/mOVqJewPuO1miLpTHQiRgTKCLexL4MeAFVagts7HmNZ2Q==}
    engines: {node: '>=10'}
    dev: true<|MERGE_RESOLUTION|>--- conflicted
+++ resolved
@@ -15,22 +15,6 @@
   vue-tsc: ^1.2.0
 
 dependencies:
-<<<<<<< HEAD
-  three: 0.150.1
-  vue: 3.2.47
-  vue-router: 4.1.6_vue@3.2.47
-
-devDependencies:
-  '@tresjs/core': 2.0.0-beta.11_three@0.150.1+vue@3.2.47
-  '@vitejs/plugin-vue': 4.1.0_vite@4.2.1+vue@3.2.47
-  typescript: 5.0.4
-  unocss: 0.51.8_vite@4.2.1
-  unplugin-auto-import: 0.15.3
-  unplugin-vue-components: 0.24.1_vue@3.2.47
-  vite: 4.2.1
-  vite-plugin-glsl: 1.1.2_vite@4.2.1
-  vue-tsc: 1.2.0_typescript@5.0.4
-=======
   three:
     specifier: 0.151.3
     version: 0.151.3
@@ -69,7 +53,6 @@
   vue-tsc:
     specifier: ^1.2.0
     version: 1.2.0(typescript@5.0.4)
->>>>>>> cb6ec58a
 
 packages:
 
@@ -411,24 +394,15 @@
       picomatch: 2.3.1
     dev: true
 
-<<<<<<< HEAD
-  /@tresjs/core/2.0.0-beta.11_three@0.150.1+vue@3.2.47:
-=======
   /@tresjs/core@2.0.0-beta.11(three@0.151.3)(vue@3.2.47):
->>>>>>> cb6ec58a
     resolution: {integrity: sha512-EkgZSWEAftcG6CpF1YgiGahrQGAAItyidL+Mr2wQPD4hNRNT+K9YYzyAHl7jaVbLpFLYAfhxL2i+sK+YuH9/kA==}
     peerDependencies:
       three: latest
       vue: ^3.2.47
     dependencies:
       '@alvarosabu/utils': 2.3.0
-<<<<<<< HEAD
-      '@vueuse/core': 9.13.0_vue@3.2.47
-      three: 0.150.1
-=======
       '@vueuse/core': 9.13.0(vue@3.2.47)
       three: 0.151.3
->>>>>>> cb6ec58a
       vue: 3.2.47
     transitivePeerDependencies:
       - '@vue/composition-api'
@@ -1363,13 +1337,8 @@
     engines: {node: '>= 0.4'}
     dev: true
 
-<<<<<<< HEAD
-  /three/0.150.1:
-    resolution: {integrity: sha512-5C1MqKUWaHYo13BX0Q64qcdwImgnnjSOFgBscOzAo8MYCzEtqfQqorEKMcajnA3FHy1yVlIe9AmaMQ0OQracNA==}
-=======
   /three@0.151.3:
     resolution: {integrity: sha512-+vbuqxFy8kzLeO5MgpBHUvP/EAiecaDwDuOPPDe6SbrZr96kccF0ktLngXc7xA7bzyd3N0t2f6mw3Z9y6JCojQ==}
->>>>>>> cb6ec58a
 
   /to-fast-properties/2.0.0:
     resolution: {integrity: sha512-/OaKK0xYrs3DmxRYqL/yDc+FxFUVYhDlXMhRmv3z915w2HF1tnN1omB354j8VUGO/hbRzyD6Y3sA7v7GS/ceog==}
