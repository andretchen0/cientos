--- conflicted
+++ resolved
@@ -6484,16 +6484,10 @@
     engines: { node: '>= 0.8' }
     dev: true
 
-<<<<<<< HEAD
-  /unplugin-auto-import@0.15.3(@vueuse/core@10.1.2):
-    resolution:
-      { integrity: sha512-RLT8SqbPn4bT7yBshZId0uPSofKWnwr66RyDaxWaFb/+f7OTDOWAsVNz+hOQLBWSjvbekr2xZY9ccS8TDHJbCQ== }
+  /unplugin-auto-import@0.16.0(@vueuse/core@10.1.2):
+    resolution:
+      { integrity: sha512-AbeGl3kzoGyqh2uWwwSVYCXy2ouvSbHfBc2u7xmNBpOosWa7SIAz+nQx3f1JpMXunEZ9TTChXkor4WcGrpkc7Q== }
     engines: { node: '>=14' }
-=======
-  /unplugin-auto-import@0.16.0(@vueuse/core@10.1.2):
-    resolution: {integrity: sha512-AbeGl3kzoGyqh2uWwwSVYCXy2ouvSbHfBc2u7xmNBpOosWa7SIAz+nQx3f1JpMXunEZ9TTChXkor4WcGrpkc7Q==}
-    engines: {node: '>=14'}
->>>>>>> 80e333b6
     peerDependencies:
       '@nuxt/kit': ^3.2.2
       '@vueuse/core': '*'
