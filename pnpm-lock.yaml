--- conflicted
+++ resolved
@@ -4993,17 +4993,15 @@
       boolbase: 1.0.0
     dev: true
 
-<<<<<<< HEAD
-  /object-assign@4.1.1:
-    resolution: {integrity: sha512-rJgTQnkUnH1sFw8yT6VSU3zD3sWmu6sZhIseY8VX+GRu3P6F7Fu+JNDoXfklElbLJSnc3FUQHVe4cU5hj+BcUg==}
-    engines: {node: '>=0.10.0'}
-    dev: true
-=======
   /object-hash@3.0.0:
     resolution: {integrity: sha512-RSn9F68PjH9HqtltsSnqYC1XXoWe9Bju5+213R98cNGttag9q9yAOTzdbsqvIa7aNm5WffBZFpWYr2aWrklWAw==}
     engines: {node: '>= 6'}
     dev: false
->>>>>>> cbcc9b9e
+
+  /object-assign@4.1.1:
+    resolution: {integrity: sha512-rJgTQnkUnH1sFw8yT6VSU3zD3sWmu6sZhIseY8VX+GRu3P6F7Fu+JNDoXfklElbLJSnc3FUQHVe4cU5hj+BcUg==}
+    engines: {node: '>=0.10.0'}
+    dev: true
 
   /object-inspect@1.13.0:
     resolution: {integrity: sha512-HQ4J+ic8hKrgIt3mqk6cVOVrW2ozL4KdvHlqpBv9vDYWx9ysAgENAdvy4FoGF+KFdhR7nQTNm5J0ctAeOwn+3g==}
