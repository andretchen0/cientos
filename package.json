{
  "name": "@tresjs/cientos",
  "description": "Collection of useful helpers and fully functional, ready-made abstractions for Tres",
  "version": "2.0.0",
  "type": "module",
  "packageManager": "pnpm@8.4.0",
  "author": "Alvaro Saburido <hola@alvarosaburido.dev> (https://github.com/alvarosabu/)",
  "files": [
    "dist"
  ],
  "license": "MIT",
  "main": "./dist/trescientos.umd.cjs",
  "module": "./dist/trescientos.js",
  "types": "./dist/index.d.ts",
  "exports": {
    ".": {
      "import": "./dist/trescientos.js",
      "require": "./dist/trescientos.umd.cjs"
    },
    "./styles": "./dist/style.css",
    "./*": "./dist/trescientos.js"
  },
  "publishConfig": {
    "access": "public"
  },
  "keywords": [
    "vue",
    "3d",
    "threejs",
    "three",
    "threejs-vue"
  ],
  "scripts": {
    "dev": "vite",
    "playground": "cd playground && nr dev",
    "build": "vite build",
    "preview": "vite preview",
    "release": "release-it",
    "lint": "eslint . --ext .js,.jsx,.ts,.tsx,.vue",
    "docs:dev": "vitepress dev docs",
    "docs:build": "vitepress build docs",
    "docs:preview": "vitepress preview docs"
  },
  "peerDependencies": {
<<<<<<< HEAD
    "@tresjs/core": "2.0.0-rc.4",
=======
    "@tresjs/core": "2.0.0",
>>>>>>> bda7beea
    "three": "latest",
    "vue": "^3.2.47"
  },
  "devDependencies": {
    "@alvarosabu/prettier-config": "^1.3.0",
    "@release-it/conventional-changelog": "^5.1.1",
    "@tweakpane/plugin-essentials": "^0.1.8",
    "@types/three": "^0.152.0",
    "@typescript-eslint/eslint-plugin": "^5.59.2",
    "@typescript-eslint/parser": "^5.59.2",
    "@vitejs/plugin-vue": "^4.2.1",
    "eslint": "^8.39.0",
    "eslint-config-prettier": "^8.8.0",
    "eslint-plugin-vue": "^9.11.0",
    "gsap": "^3.11.5",
    "kolorist": "^1.8.0",
    "pathe": "^1.1.0",
    "prettier": "^2.8.8",
    "release-it": "^15.10.3",
    "rollup-plugin-analyzer": "^4.0.0",
    "rollup-plugin-visualizer": "^5.9.0",
    "tweakpane": "^3.1.9",
    "typescript": "^5.0.4",
    "unocss": "^0.51.8",
    "vite": "^4.3.4",
    "vite-plugin-banner": "^0.7.0",
    "vite-plugin-dts": "2.3.0",
    "vite-svg-loader": "^4.0.0",
    "vitepress": "1.0.0-alpha.75"
  },
  "dependencies": {
    "@tresjs/core": "2.0.0",
    "@vueuse/core": "^10.1.2",
    "three": "^0.152.2",
    "three-stdlib": "^2.21.10",
    "vue": "^3.2.47"
  }
}<|MERGE_RESOLUTION|>--- conflicted
+++ resolved
@@ -42,11 +42,7 @@
     "docs:preview": "vitepress preview docs"
   },
   "peerDependencies": {
-<<<<<<< HEAD
-    "@tresjs/core": "2.0.0-rc.4",
-=======
     "@tresjs/core": "2.0.0",
->>>>>>> bda7beea
     "three": "latest",
     "vue": "^3.2.47"
   },
