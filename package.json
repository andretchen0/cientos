--- conflicted
+++ resolved
@@ -41,18 +41,14 @@
     "docs:preview": "vitepress preview docs"
   },
   "peerDependencies": {
-    "@tresjs/core": "2.0.0-beta.9",
+    "@tresjs/core": "2.0.0-beta.10",
     "three": "latest",
     "vue": "^3.2.47"
   },
   "devDependencies": {
     "@alvarosabu/prettier-config": "^1.3.0",
     "@release-it/conventional-changelog": "^5.1.1",
-<<<<<<< HEAD
-    "@tresjs/core": "2.0.0-beta.5",
-=======
     "@tresjs/core": "2.0.0-beta.9",
->>>>>>> d91c00d3
     "@tweakpane/plugin-essentials": "^0.1.8",
     "@types/three": "^0.150.1",
     "@vitejs/plugin-vue": "^4.1.0",
