--- conflicted
+++ resolved
@@ -42,14 +42,13 @@
     "docs:preview": "vitepress preview docs"
   },
   "peerDependencies": {
-    "@tresjs/core": "2.0.0-rc.2",
+    "@tresjs/core": "2.0.0-rc.4",
     "three": "latest",
     "vue": "^3.2.47"
   },
   "devDependencies": {
     "@alvarosabu/prettier-config": "^1.3.0",
     "@release-it/conventional-changelog": "^5.1.1",
-    "@tresjs/core": "2.0.0-rc.4",
     "@tweakpane/plugin-essentials": "^0.1.8",
     "@types/three": "^0.152.0",
     "@typescript-eslint/eslint-plugin": "^5.59.2",
@@ -75,10 +74,7 @@
     "vitepress": "1.0.0-alpha.75"
   },
   "dependencies": {
-<<<<<<< HEAD
-=======
     "@tresjs/core": "2.0.0-rc.4",
->>>>>>> 45f4dc04
     "@vueuse/core": "^10.1.2",
     "three": "^0.152.2",
     "three-stdlib": "^2.21.10",
